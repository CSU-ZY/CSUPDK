# Table of contents
# Learn more at https://jupyterbook.org/customize/toc.html

format: jb-book
root: index
parts:
  - caption: Introduction
    chapters:
<<<<<<< HEAD
      - file: developer
      - file: notebooks/_2_klayout
      - file: notebooks/_3_vscode
      - file: notebooks/_0_python
      - file: notebooks/_1_git
      - file: notebooks/_4_gdsfactory
  - caption: Layout
    chapters:
      - file: notebooks/00_geometry
      - file: notebooks/01_references
      - file: notebooks/02_movement
      - file: notebooks/03_cells_autoname_and_cache
      - file: notebooks/03_Path_CrossSection
      - file: notebooks/04_components_shapes
      - file: notebooks/04_components_geometry
      - file: notebooks/04_components_pack
      - file: notebooks/04_components_hierarchy
      - file: notebooks/07_mask
      - file: notebooks/04_routing
      - file: notebooks/04_routing_electrical
      - file: notebooks/04_routing_non_manhattan
      - file: notebooks/rib_strip_autotransition
      - file: notebooks/dataprep
      - file: notebooks/10_yaml_component
      - file: notebooks/common_mistakes
  - caption: pdk
=======
      - file: getting_started
        sections:
          - file: developer
          - file: notebooks/_2_klayout
          - file: notebooks/_3_vscode
          - file: notebooks/_0_python
          - file: notebooks/_1_git
          - file: notebooks/_4_gdsfactory
          - url: https://gdsfactory.github.io/gdsfactory-photonics-training/index.html
            title: gdsfactory-photonics-training
      - file: layout
        sections:
          - file: notebooks/00_geometry
          - file: notebooks/01_references
          - file: notebooks/03_cells_autoname_and_cache
          - file: notebooks/03_Path_CrossSection
          - file: notebooks/04_components_shapes
          - file: notebooks/04_components_geometry
          - file: notebooks/04_components_pack
          - file: notebooks/04_components_hierarchy
          - file: notebooks/07_mask
          - file: notebooks/04_routing
          - file: notebooks/04_routing_electrical
          - file: notebooks/04_routing_non_manhattan
          - file: notebooks/rib_strip_autotransition
          - file: notebooks/10_yaml_component
          - file: notebooks/common_mistakes
      - file: pdk
        sections:
          - file: notebooks/08_pdk
          - file: notebooks/03_layer_stack
          - file: notebooks/08_pdk_examples
          - file: notebooks/09_pdk_import
      - file: workflow
  - caption: Plugins
>>>>>>> 31420487
    chapters:
      - file: notebooks/08_pdk
      - file: notebooks/03_layer_stack
      - file: notebooks/08_pdk_examples
      - file: notebooks/09_pdk_import
  - caption: workflow
    chapters:
      - file: workflow
  - caption: Reference
    chapters:
      - file: api
      - file: contribution
      - file: CHANGELOG<|MERGE_RESOLUTION|>--- conflicted
+++ resolved
@@ -6,7 +6,6 @@
 parts:
   - caption: Introduction
     chapters:
-<<<<<<< HEAD
       - file: developer
       - file: notebooks/_2_klayout
       - file: notebooks/_3_vscode
@@ -17,7 +16,6 @@
     chapters:
       - file: notebooks/00_geometry
       - file: notebooks/01_references
-      - file: notebooks/02_movement
       - file: notebooks/03_cells_autoname_and_cache
       - file: notebooks/03_Path_CrossSection
       - file: notebooks/04_components_shapes
@@ -29,47 +27,8 @@
       - file: notebooks/04_routing_electrical
       - file: notebooks/04_routing_non_manhattan
       - file: notebooks/rib_strip_autotransition
-      - file: notebooks/dataprep
       - file: notebooks/10_yaml_component
-      - file: notebooks/common_mistakes
   - caption: pdk
-=======
-      - file: getting_started
-        sections:
-          - file: developer
-          - file: notebooks/_2_klayout
-          - file: notebooks/_3_vscode
-          - file: notebooks/_0_python
-          - file: notebooks/_1_git
-          - file: notebooks/_4_gdsfactory
-          - url: https://gdsfactory.github.io/gdsfactory-photonics-training/index.html
-            title: gdsfactory-photonics-training
-      - file: layout
-        sections:
-          - file: notebooks/00_geometry
-          - file: notebooks/01_references
-          - file: notebooks/03_cells_autoname_and_cache
-          - file: notebooks/03_Path_CrossSection
-          - file: notebooks/04_components_shapes
-          - file: notebooks/04_components_geometry
-          - file: notebooks/04_components_pack
-          - file: notebooks/04_components_hierarchy
-          - file: notebooks/07_mask
-          - file: notebooks/04_routing
-          - file: notebooks/04_routing_electrical
-          - file: notebooks/04_routing_non_manhattan
-          - file: notebooks/rib_strip_autotransition
-          - file: notebooks/10_yaml_component
-          - file: notebooks/common_mistakes
-      - file: pdk
-        sections:
-          - file: notebooks/08_pdk
-          - file: notebooks/03_layer_stack
-          - file: notebooks/08_pdk_examples
-          - file: notebooks/09_pdk_import
-      - file: workflow
-  - caption: Plugins
->>>>>>> 31420487
     chapters:
       - file: notebooks/08_pdk
       - file: notebooks/03_layer_stack
