--- conflicted
+++ resolved
@@ -1,264 +1,261 @@
-*.py[cod]
-
-# C extensions
-*.so
-*.ports
-*.properties
-*.sqlite3
-
-# Packages
-*.egg
-*.egg-info
-dist
-doc_pdks/
-pdk_docs/
-build
-gdslib/
-eggs
-parts
-bin
-var
-sdist
-develop-eggs
-.installed.cfg
-lib/
-lib64
-__pycache__
-.mypy_cache/
-.pyre/
-extra/
-pp/components/doc
-cml/
-mzi.yml
-*.out
-<<<<<<< HEAD
-*.png
-=======
->>>>>>> c722eeab
-mpb-sim/
-
-# Installer logs
-pip-log.txt
-
-# Unit test / coverage reports
-.coverage
-.tox
-nosetests.xml
-
-# Translations
-*.mo
-
-# Mr Developer
-.mr.developer.cfg
-.project
-.pydevproject
-pp/gds/.gds/
-.gds/
-
-# General
-.DS_Store
-.AppleDouble
-.LSOverride
-tags
-
-# Icon must end with two \r
-Icon
-vim-markdown-preview.html
-
-# Thumbnails
-._*
-*.pyc
-*.pyo
-
-# Files that might appear in the root of a volume
-.DocumentRevisions-V100
-.fseventsd
-.Spotlight-V100
-.TemporaryItems
-.Trashes
-.VolumeIcon.icns
-.com.apple.timemachine.donotpresent
-
-# Directories potentially created on remote AFP share
-.AppleDB
-.AppleDesktop
-Network Trash Folder
-Temporary Items
-.apdisk
-
-# Rope project settings
-.ropeproject
-
-# Environments
-.env
-.venv
-env/
-venv/
-ENV/
-env.bak/
-venv.bak
-.mypy_cache/
-
-.idea/
-*.cprof
-
-# Sphinx documentation
-doc/_build/
-
-Icon?
-*.h5
-*.log
-*.DS_Store
-*.lyrdb
-*.7z
-*.mpg
-*.pdf
-*.fsp
-*.lms
-*.icp
-*.ldf
-*.bak
-*.dat
-*.mat
-
-*.xml
-*.tar.gz
-*.gds
-*.json
-*.zip
-*.rdb
-*.sty
-*.blg
-*.aux
-*.bbl
-*.bib
-*.bst
-*.ppt
-*.gif
-*.pptx
-*.js
-*.prj
-*.swp
-*.lms
-*.wpr
-*.wpu
-.pytest_cache
-
-# Fab-specific
-*.gds
-*.gds2
-
-# Random stuff
-.noseids
-.tags
-
-# Python
-
-# Byte-compiled / optimized / DLL files
-__pycache__/
-*.py[cod]
-*$py.class
-
-# C extensions
-*.so
-
-# Distribution / packaging
-.Python
-build/
-develop-eggs/
-dist/
-downloads/
-eggs/
-.eggs/
-lib/
-lib64/
-parts/
-sdist/
-var/
-wheels/
-*.egg-info/
-.installed.cfg
-*.egg
-MANIFEST
-
-# PyInstaller
-#  Usually these files are written by a python script from a template
-#  before PyInstaller builds the exe, so as to inject date/other infos into it.
-*.manifest
-*.spec
-
-# Installer logs
-pip-log.txt
-pip-delete-this-directory.txt
-
-# Unit test / coverage reports
-htmlcov/
-.tox/
-.coverage
-.coverage.*
-.cache
-nosetests.xml
-coverage.xml
-*.cover
-.hypothesis/
-.pytest_cache/
-
-# Translations
-*.mo
-*.pot
-
-# Django stuff:
-*.log
-local_settings.py
-db.sqlite3
-
-# Flask stuff:
-instance/
-.webassets-cache
-
-# Scrapy stuff:
-.scrapy
-
-# Sphinx documentation
-docs/_build/
-
-# PyBuilder
-target/
-
-# Jupyter Notebook
-.ipynb_checkpoints
-
-# pyenv
-.python-version
-
-# celery beat schedule file
-celerybeat-schedule
-
-# SageMath parsed files
-*.sage.py
-
-# Environments
-.env
-.venv
-env/
-venv/
-ENV/
-env.bak/
-venv.bak/
-
-# Spyder project settings
-.spyderproject
-.spyproject
-
-# Rope project settings
-.ropeproject
-
-# mkdocs documentation
-/site
-
-# mypy
-.mypy_cache/
-
-# netlist stuff
-*.spi # lumerical
-*.nst # json netlist format+*.py[cod]
+
+# C extensions
+*.so
+*.ports
+*.properties
+*.sqlite3
+
+# Packages
+*.egg
+*.egg-info
+dist
+doc_pdks/
+pdk_docs/
+build
+gdslib/
+eggs
+parts
+bin
+var
+sdist
+develop-eggs
+.installed.cfg
+lib/
+lib64
+__pycache__
+.mypy_cache/
+.pyre/
+extra/
+pp/components/doc
+cml/
+mzi.yml
+*.out
+*.png
+mpb-sim/
+
+# Installer logs
+pip-log.txt
+
+# Unit test / coverage reports
+.coverage
+.tox
+nosetests.xml
+
+# Translations
+*.mo
+
+# Mr Developer
+.mr.developer.cfg
+.project
+.pydevproject
+pp/gds/.gds/
+.gds/
+
+# General
+.DS_Store
+.AppleDouble
+.LSOverride
+tags
+
+# Icon must end with two \r
+Icon
+vim-markdown-preview.html
+
+# Thumbnails
+._*
+*.pyc
+*.pyo
+
+# Files that might appear in the root of a volume
+.DocumentRevisions-V100
+.fseventsd
+.Spotlight-V100
+.TemporaryItems
+.Trashes
+.VolumeIcon.icns
+.com.apple.timemachine.donotpresent
+
+# Directories potentially created on remote AFP share
+.AppleDB
+.AppleDesktop
+Network Trash Folder
+Temporary Items
+.apdisk
+
+# Rope project settings
+.ropeproject
+
+# Environments
+.env
+.venv
+env/
+venv/
+ENV/
+env.bak/
+venv.bak
+.mypy_cache/
+
+.idea/
+*.cprof
+
+# Sphinx documentation
+doc/_build/
+
+Icon?
+*.h5
+*.log
+*.DS_Store
+*.lyrdb
+*.7z
+*.mpg
+*.pdf
+*.fsp
+*.lms
+*.icp
+*.ldf
+*.bak
+*.dat
+*.mat
+
+*.xml
+*.tar.gz
+*.gds
+*.json
+*.zip
+*.rdb
+*.sty
+*.blg
+*.aux
+*.bbl
+*.bib
+*.bst
+*.ppt
+*.gif
+*.pptx
+*.js
+*.prj
+*.swp
+*.lms
+*.wpr
+*.wpu
+.pytest_cache
+
+# Fab-specific
+*.gds
+*.gds2
+
+# Random stuff
+.noseids
+.tags
+
+# Python
+
+# Byte-compiled / optimized / DLL files
+__pycache__/
+*.py[cod]
+*$py.class
+
+# C extensions
+*.so
+
+# Distribution / packaging
+.Python
+build/
+develop-eggs/
+dist/
+downloads/
+eggs/
+.eggs/
+lib/
+lib64/
+parts/
+sdist/
+var/
+wheels/
+*.egg-info/
+.installed.cfg
+*.egg
+MANIFEST
+
+# PyInstaller
+#  Usually these files are written by a python script from a template
+#  before PyInstaller builds the exe, so as to inject date/other infos into it.
+*.manifest
+*.spec
+
+# Installer logs
+pip-log.txt
+pip-delete-this-directory.txt
+
+# Unit test / coverage reports
+htmlcov/
+.tox/
+.coverage
+.coverage.*
+.cache
+nosetests.xml
+coverage.xml
+*.cover
+.hypothesis/
+.pytest_cache/
+
+# Translations
+*.mo
+*.pot
+
+# Django stuff:
+*.log
+local_settings.py
+db.sqlite3
+
+# Flask stuff:
+instance/
+.webassets-cache
+
+# Scrapy stuff:
+.scrapy
+
+# Sphinx documentation
+docs/_build/
+
+# PyBuilder
+target/
+
+# Jupyter Notebook
+.ipynb_checkpoints
+
+# pyenv
+.python-version
+
+# celery beat schedule file
+celerybeat-schedule
+
+# SageMath parsed files
+*.sage.py
+
+# Environments
+.env
+.venv
+env/
+venv/
+ENV/
+env.bak/
+venv.bak/
+
+# Spyder project settings
+.spyderproject
+.spyproject
+
+# Rope project settings
+.ropeproject
+
+# mkdocs documentation
+/site
+
+# mypy
+.mypy_cache/
+
+# netlist stuff
+*.spi # lumerical
+*.nst # json netlist format