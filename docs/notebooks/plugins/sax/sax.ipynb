--- conflicted
+++ resolved
@@ -315,11 +315,7 @@
    "metadata": {},
    "outputs": [],
    "source": [
-<<<<<<< HEAD
-    "gs.plot_model(mmi1x2, ports2=('o2','o3'))"
-=======
     "gs.plot_model(mmi1x2, ports2=(\"o2\", \"o3\"))"
->>>>>>> 199e37bd
    ]
   },
   {
