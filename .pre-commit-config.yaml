--- conflicted
+++ resolved
@@ -111,16 +111,10 @@
   #       - id: darglint
   #
   # - repo: https://github.com/pycqa/pydocstyle
-<<<<<<< HEAD
-  #   rev: "a6fe4222012e990042c86cdaaa904a8d059752ee"
-  #   hooks:
-  #       - id: pydocstyle
-=======
   #   rev: "6.2.2"
   #   hooks:
   #     - id: pydocstyle
   #       additional_dependencies: ["pydocstyle[toml]"]
->>>>>>> edc22702
   # - repo: https://github.com/asottile/reorder_python_imports
   #   rev: 2b2f0c74acdb3de316e23ceb7dd0d7945c354050
   #   hooks:
