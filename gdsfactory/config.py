--- conflicted
+++ resolved
@@ -34,11 +34,7 @@
 from rich.console import Console
 from rich.table import Table
 
-<<<<<<< HEAD
-__version__ = "6.90.5"
-=======
 __version__ = "6.94.1"
->>>>>>> c0869c68
 PathType = Union[str, pathlib.Path]
 
 home = pathlib.Path.home()
