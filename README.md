# gdsfactory 6.98.0

[![docs](https://github.com/gdsfactory/gdsfactory/actions/workflows/pages.yml/badge.svg)](https://gdsfactory.github.io/gdsfactory/)
[![PyPI](https://img.shields.io/pypi/v/gdsfactory)](https://pypi.org/project/gdsfactory/)
[![Conda Version](https://img.shields.io/conda/vn/conda-forge/gdsfactory.svg)](https://anaconda.org/conda-forge/gdsfactory)
[![Dockerhub](https://img.shields.io/docker/pulls/joamatab/gdsfactory)](https://hub.docker.com/r/joamatab/gdsfactory)
[![PyPI Python](https://img.shields.io/pypi/pyversions/gdsfactory.svg)](https://pypi.python.org/pypi/gdsfactory)
[![issues](https://img.shields.io/github/issues/gdsfactory/gdsfactory)](https://github.com/gdsfactory/gdsfactory/issues)
[![forks](https://img.shields.io/github/forks/gdsfactory/gdsfactory.svg)](https://github.com/gdsfactory/gdsfactory/network/members)
[![GitHub stars](https://img.shields.io/github/stars/gdsfactory/gdsfactory.svg)](https://github.com/gdsfactory/gdsfactory/stargazers)
[![Downloads](https://pepy.tech/badge/gdsfactory)](https://pepy.tech/project/gdsfactory)
[![Downloads](https://pepy.tech/badge/gdsfactory/month)](https://pepy.tech/project/gdsfactory)
[![Downloads](https://pepy.tech/badge/gdsfactory/week)](https://pepy.tech/project/gdsfactory)
[![MIT](https://img.shields.io/github/license/gdsfactory/gdsfactory)](https://choosealicense.com/licenses/mit/)
[![codecov](https://img.shields.io/codecov/c/github/gdsfactory/gdsfactory)](https://codecov.io/gh/gdsfactory/gdsfactory/tree/main/gdsfactory)
[![black](https://img.shields.io/badge/code%20style-black-000000.svg)](https://github.com/psf/black)
[![Binder](https://mybinder.org/badge_logo.svg)](https://mybinder.org/v2/gh/gdsfactory/binder-sandbox/HEAD)
[![Colab](https://colab.research.google.com/assets/colab-badge.svg)](https://colab.research.google.com/github/gdsfactory/gdsfactory)

![logo](https://i.imgur.com/v4wpHpg.png)

gdsfactory: An open source platform for end to-end photonic chip design and validation.

gdsfactory is a python library to design chips (Photonics, Analog, Quantum, MEMs, ...), objects for 3D printing or PCBs.

You can describe your hardware in code (python or YAML), verify them (DRC, simulation, extraction) and validate them (to make sure they meet the specifications after fabrication).

![workflow](https://i.imgur.com/abvxJJw.png)

It provides you and end to end design flow to:

- Design (Layout, Simulation, Optimization)
  - Define Components using parametric cells functions in python or YAML.
  - Test component settings, ports and geometry to avoid unwanted regressions.
  - Capture design intent in a schematic.
- Verify (DRC, DFM, LVS)
  - Run simulations directly from the layout thanks to the simulation interfaces. No need to draw the geometry more than once.
    - Run Component simulations (solve modes, FDTD, EME, TCAD, thermal ...)
    - Run Circuit simulations from the Component netlist (Sparameters, Spice ...)
    - Build Component models and study Design For Manufacturing.
  - Create DRC rule decks in Klayout.
  - Ensure complex layouts match their design intent (Layout Versus Schematic).
- Validate
  - Define layout and test protocols simultaneously, so when the chips come back you already know how to test and analyze them.
  - Model extraction: extract the important parameters for each component.
  - Build a data pipeline from raw data, to structured data and dashboards for monitoring your chip performance.

As input, you write python or YAML code.

As output you write a GDSII or OASIS file that you can send to your foundry for fabrication.
It also exports component settings (for measurement and data analysis) and netlists (for circuit simulations) in YAML.

![layout_to_components](https://i.imgur.com/S96RSil.png)

![flow](https://i.imgur.com/XbhWJDz.png)

It provides you a common syntax for design (KLayout, gdstk, Ansys Lumerical, tidy3d, MEEP, MPB, DEVSIM, SAX, MEOW ...), verification and validation.

![tool interfaces](https://i.imgur.com/9fNLRvJ.png)

Multiple foundries have gdsfactory PDKs available. Talk to your foundry to access their gdsfactory PDK as some are only provided under NDA:

- AIM photonics PDK
- AMF photonics PDK
- TowerSemi PH18 photonics PDK
- GlobalFoundries 45SPCLO Photonics PDK
- IMEC photonics PDK
- [GlobalFoundries 180nm MCU CMOS PDK](https://gdsfactory.github.io/gf180/) (open source)
- [SiEPIC Ebeam UBC PDK](https://gdsfactory.github.io/ubc) (open source)
- [Skywater130 CMOS PDK](https://gdsfactory.github.io/skywater130) (open source)

You can also access:

- instructions on [how to build your own PDK](https://gdsfactory.github.io/gdsfactory/notebooks/08_pdk.html)
- instructions on [how to import a PDK from a library of fixed GDS cells](https://gdsfactory.github.io/gdsfactory/notebooks/09_pdk_import.html)

## Installation

You have 2 options to install gdsfactory:

### 1. Installation for new users

If you don't have python installed on your system you can [download the gdsfactory installer](https://github.com/gdsfactory/gdsfactory/releases) that includes python3, miniconda and all gdsfactory plugins.


You can also install python with mamba package manager (faster than conda):

| OS      | Architecture          | Download  |
| --------|-----------------------|-----------|
| Linux   | x86_64 (amd64)        | [Mambaforge-Linux-x86_64](https://github.com/conda-forge/miniforge/releases/latest/download/Mambaforge-Linux-x86_64.sh) |
| Linux   | aarch64 (arm64)       | [Mambaforge-Linux-aarch64](https://github.com/conda-forge/miniforge/releases/latest/download/Mambaforge-Linux-aarch64.sh) |
| Linux   | ppc64le (POWER8/9)    | [Mambaforge-Linux-ppc64le](https://github.com/conda-forge/miniforge/releases/latest/download/Mambaforge-Linux-ppc64le.sh) |
| OS X    | x86_64                | [Mambaforge-MacOSX-x86_64](https://github.com/conda-forge/miniforge/releases/latest/download/Mambaforge-MacOSX-x86_64.sh) |
| OS X    | arm64 (Apple Silicon) | [Mambaforge-MacOSX-arm64](https://github.com/conda-forge/miniforge/releases/latest/download/Mambaforge-MacOSX-arm64.sh) |
| Windows | x86_64                | [Mambaforge-Windows-x86_64](https://github.com/conda-forge/miniforge/releases/latest/download/Mambaforge-Windows-x86_64.exe) |


Once you have python installed, open Anaconda Prompt and then install the latest gdsfactory using pip.

![anaconda prompt](https://i.imgur.com/Fyal5sT.png)

```
pip install gdsfactory --upgrade
gf install klayout-integration
```

<<<<<<< HEAD
Then you can install Klayout-live `klive` integration in the klayout GUI --> Tools --> Manage Packages --> Install New Packages --> Klive
=======
Then you can install Klayout-live `klive` integration in the klayout GUI `Tools --> Manage Packages --> Install New Packages --> Klive` and restart klayout.
>>>>>>> 49181e6f

### 2. Installation for developers

For developers you need to fork the GitHub repository, git clone it (download it), git add, git commit, git push your improvement. Then pull request your changes to the main branch from the GitHub website.
For that you can install gdsfactory locally on your computer in `-e` edit mode.

```
git clone https://github.com/gdsfactory/gdsfactory.git
cd gdsfactory
pip install -e . pre-commit
pre-commit install
gf install klayout-integration
```

### Update gdsfactory

- Users can `pip install gdsfactory --upgrade`
- Developers can `git pull` the GitHub repository you downloaded and installed on your computer.

Some PDKs may require a specific versions of gdsfactory, so make sure you install the correct gdsfactory version specified in the `pyproject.toml` file. This will automatically happen when you install gdsfactory as one of the PDK dependencies. For example `pip install gf180` will install the latest gdsfactory version that has been tested for the GlobalFoundries180 PDK.


This code will tell you which gdsfactory you are using:

```
import gdsfactory as gf

gf.config.print_version()
```

### Plugins

You need to install the plugins separately.

You can install most plugins with:

```
pip install "gdsfactory[full,gmsh,tidy3d,devsim,meow,database]" --upgrade
```

Or you can install only the ones you need.

- `pip install "gdsfactory[full]"` for 3D rendering.
- `pip install "gdsfactory[tidy3d]"` tidy3d plugin for FDTD simulations on the cloud.
- `pip install "gdsfactory[gmsh]"` for mesh plugins.
- `pip install "gdsfactory[devsim]"` for TCAD simulations.
- `pip install "gdsfactory[meow]"` for EME (Eigen Mode Expansion) simulations.
- `mamba install pymeep=*=mpi_mpich_* -y` for open source FDTD MEEP simulations. Notice that it works for MacOS and Linux, so for Windows you need to use the [WSL (Windows Subsystem for Linux)](https://learn.microsoft.com/en-us/windows/wsl/install).

* [Optimization](https://gdsfactory.github.io/gdsfactory/plugins_optimization.html)
  - [Ray Tune Generic Black-Box Optimiser](https://gdsfactory.github.io/gdsfactory/notebooks/ray/optimiser.html)
* [Meshing](https://gdsfactory.github.io/gdsfactory/notebooks/devsim/01_pin_waveguide.html#Meshing)
* [Device Simulators](https://gdsfactory.github.io/gdsfactory/plugins_process.html)
  - [Thermal Simulation](https://gdsfactory.github.io/gdsfactory/notebooks/thermal/thermal.html)
  - [DEVSIM TCAD Simulation](https://gdsfactory.github.io/gdsfactory/notebooks/devsim/01_pin_waveguide.html)
  - [Analytical Process Simulation](https://gdsfactory.github.io/gdsfactory/notebooks/tcad/02_analytical_process.html)
  - [Montecarlo Implant Simulation](https://gdsfactory.github.io/gdsfactory/notebooks/tcad/03_numerical_implantation.html)
* [Mode Solvers & Eigenmode Expansion (EME)](https://gdsfactory.github.io/gdsfactory/plugins_mode_solver.html)
  - Finite Element Mode Solvers
    - [Femwell](https://gdsfactory.github.io/gdsfactory/notebooks/fem/01_mode_solving.html)
  - Finite Difference Mode Solvers
    - [tidy3d](https://gdsfactory.github.io/gdsfactory/notebooks/tidy3d/01_tidy3d_modes.html)
    - [MPB](https://gdsfactory.github.io/gdsfactory/notebooks/mpb/001_mpb_waveguide.html)
  - Eigenmode Expansion (EME)
    - [MEOW](https://gdsfactory.github.io/gdsfactory/notebooks/eme/01_meow.html)
* [Electromagnetic Wave Solvers using Finite Difference Time Domain (FDTD)](https://gdsfactory.github.io/gdsfactory/plugins_fdtd.html)
  - [tidy3d](https://gdsfactory.github.io/gdsfactory/notebooks/tidy3d/00_tidy3d.html)
  - [MEEP](https://gdsfactory.github.io/gdsfactory/notebooks/meep/001_meep_sparameters.html)
  - [Ansys Lumerical FDTD](https://gdsfactory.github.io/gdsfactory/notebooks/lumerical/1_fdtd_sparameters.html)
* [S-Parameter Circuit Solvers](https://gdsfactory.github.io/gdsfactory/plugins_circuits.html)
  - [SAX](https://gdsfactory.github.io/gdsfactory/notebooks/sax/sax.html)
  - [Ansys Lumerical INTERCONNECT](https://gdsfactory.github.io/gdsfactory/notebooks/lumerical/2_interconnect.html)
* [Database](https://gdsfactory.github.io/gdsfactory/notebooks/12_database.html)

### Docker container

Alternatively, one may use the pre-built Docker image from [hub.docker.com/r/joamatab/gdsfactory](https://hub.docker.com/r/joamatab/gdsfactory) or build it yourself with:

```bash
docker build -t joamatab/gdsfactory .
```

For example, VS Code supports development inside a container, see [Developing inside a Container](https://code.visualstudio.com/docs/devcontainers/containers) for details.

## Getting started

- Run notebooks on [![Binder](https://mybinder.org/badge_logo.svg)](https://mybinder.org/v2/gh/gdsfactory/binder-sandbox/HEAD)
- [![Open in GitHub Codespaces](https://github.com/codespaces/badge.svg)](https://github.com/codespaces/new?hide_repo_select=true&ref=main&repo=250169028)
- [See slides](https://docs.google.com/presentation/d/1_ZmUxbaHWo_lQP17dlT1FWX-XD8D9w7-FcuEih48d_0/edit#slide=id.g11711f50935_0_5)
- [Read docs](https://gdsfactory.github.io/gdsfactory/)
- [![Video Tutorials](https://img.shields.io/badge/youtube-Video_Tutorials-red.svg?logo=youtube)](https://www.youtube.com/@gdsfactory625/playlists)
- [![Join the chat at https://gitter.im/gdsfactory-dev/community](https://badges.gitter.im/gdsfactory-dev/community.svg)](https://gitter.im/gdsfactory-dev/community?utm_source=badge&utm_medium=badge&utm_campaign=pr-badge&utm_content=badge)
- See announcements on [GitHub](https://github.com/gdsfactory/gdsfactory/discussions/547), [google-groups](https://groups.google.com/g/gdsfactory) or [LinkedIn](https://www.linkedin.com/company/gdsfactory)

## Testimonals

"I've used **gdsfactory** since 2017 for all my chip tapeouts. I love that it is fast, easy to use, and easy to extend. It's the only tool that allows us to have an end-to-end chip design flow (design, verification and validation)."

<div style="text-align: right; margin-right: 10%;">Joaquin Matres - <strong>Google</strong></div>

---

"I've relied on **gdsfactory** for several tapeouts over the years. It's the only tool I've found that gives me the flexibility and scalability I need for a variety of projects."

<div style="text-align: right; margin-right: 10%;">Alec Hammond - <strong>Meta Reality Labs Research</strong></div>

---

"The best photonics layout tool I've used so far and it is leaps and bounds ahead of any commercial alternatives out there. Feels like gdsfactory is freeing photonics."

<div style="text-align: right; margin-right: 10%;">Hasitha Jayatilleka - <strong>LightIC Technologies</strong></div>

---

"As an academic working on large scale silicon photonics at CMOS foundries I've used gdsfactory to go from nothing to full-reticle layouts rapidly (in a few days). I particularly appreciate the full-system approach to photonics, with my layout being connected to circuit simulators which are then connected to device simulators. Moving from legacy tools such as gdspy and phidl to gdsfactory has sped up my workflow at least an order of magnitude."

<div style="text-align: right; margin-right: 10%;">Alex Sludds - <strong>MIT</strong></div>

---

"I use gdsfactory for all of my photonic tape-outs. The Python interface makes it easy to version control individual photonic components as well as entire layouts, while integrating seamlessly with KLayout and most standard photonic simulation tools, both open-source and commercial.

<div style="text-align: right; margin-right: 10%;">Thomas Dorch - <strong>Freedom Photonics</strong></div>


## Contributors

Thanks to all the contributors that make this awesome project possible!

[![Meet our contributors!](https://contrib.rocks/image?repo=gdsfactory/gdsfactory)](https://github.com/gdsfactory/gdsfactory/graphs/contributors)<|MERGE_RESOLUTION|>--- conflicted
+++ resolved
@@ -104,11 +104,7 @@
 gf install klayout-integration
 ```
 
-<<<<<<< HEAD
-Then you can install Klayout-live `klive` integration in the klayout GUI --> Tools --> Manage Packages --> Install New Packages --> Klive
-=======
 Then you can install Klayout-live `klive` integration in the klayout GUI `Tools --> Manage Packages --> Install New Packages --> Klive` and restart klayout.
->>>>>>> 49181e6f
 
 ### 2. Installation for developers
 
