--- conflicted
+++ resolved
@@ -36,13 +36,9 @@
 
 from functools import partial
 from typing import Callable, Optional, Union
-<<<<<<< HEAD
+
+import numpy as np
 from pydantic import validate_call
-=======
->>>>>>> 383b7089
-
-import numpy as np
-from pydantic import validate_arguments
 
 import gdsfactory as gf
 from gdsfactory.component import Component
