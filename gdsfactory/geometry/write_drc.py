"""Write DRC rule decks in KLayout.

TODO:
- define derived layers (composed rules)

More DRC examples:
- https://www.klayout.de/doc-qt5/about/drc_ref.html
- http://klayout.de/doc/manual/drc_basic.html
- https://github.com/usnistgov/SOEN-PDK/tree/master/tech/OLMAC
- https://github.com/google/globalfoundries-pdk-libs-gf180mcu_fd_pr/tree/main/rules/klayout
"""

from __future__ import annotations

import pathlib
from dataclasses import asdict, is_dataclass
from typing import List, Optional

from gdsfactory.config import logger
from gdsfactory.install import get_klayout_path
<<<<<<< HEAD
from gdsfactory.typings import CrossSectionSpec, Dict, Layer, PathType
=======
from gdsfactory.typings import Dict, Layer, PathType
>>>>>>> b1d85744

layer_name_to_min_width: Dict[str, float]


def rule_min_width_or_space(width: float, space: float, layer: str) -> str:
    """Min width or space violations.

    It's a more efficient check thanks to the universal DRC notation.
    https://klayout.de/doc/manual/drc_runsets.html
    """
    error = f"{layer} min width {width}um or min space {space}um"
    return (
        f"{layer}.drc((width < {width}) | (space < {space}))"
        f".output({error!r}, {error!r})"
    )


def rule_not_inside(layer: str, not_inside: str) -> str:
    """Checks for that a layer is not inside another layer."""
    error = f"{layer} not inside {not_inside}"
    return f"{layer}.not_inside({not_inside})" f".output({error!r}, {error!r})"


def rule_width(value: float, layer: str, angle_limit: float = 90) -> str:
    """Min feature size."""
    category = "width"
    error = f"{layer} {category} {value}um"
    return (
        f"{layer}.{category}({value}, angle_limit({angle_limit}))"
        f".output({error!r}, {error!r})"
    )


def rule_space(value: float, layer: str, angle_limit: float = 90) -> str:
    """Min Space between shapes of layer."""
    category = "space"
    error = f"{layer} {category} {value}um"
    return (
        f"{layer}.{category}({value}, angle_limit({angle_limit}))"
        f".output({error!r}, {error!r})"
    )


def rule_separation(value: float, layer1: str, layer2: str) -> str:
    """Min space between different layers."""
    error = f"min {layer1} {layer2} separation {value}um"
    return f"{layer1}.separation({layer2}, {value}).output({error!r}, {error!r})"


def rule_enclosing(
    value: float, layer1: str, layer2: str, angle_limit: float = 90
) -> str:
    """Checks if layer1 encloses (is bigger than) layer2 by value."""
    error = f"{layer1} enclosing {layer2} by {value}um"
    return (
        f"{layer1}.enclosing({layer2}, angle_limit({angle_limit}), {value})"
        f".output({error!r}, {error!r})"
    )


def rule_area(layer: str, min_area_um2: float = 2.0) -> str:
    """Return script for min area checking."""
    return f"""

min_{layer}_a = {min_area_um2}.um2
r_{layer}_a = {layer}.with_area(0, min_{layer}_a)
r_{layer}_a.output("{layer.upper()}_A: {layer} area &lt; min_{layer}_a µm²")
"""


def rule_density(
    layer: str = "metal1",
    layer_floorplan: str = "FLOORPLAN",
    min_density=0.2,
    max_density=0.8,
) -> str:
    """Return script to ensure density of layer is within min and max.

    based on https://github.com/klayoutmatthias/si4all

    """
    return f"""
min_density = {min_density}
max_density = {max_density}

area = {layer}.area
border_area = {layer_floorplan}.area
if border_area &gt;= 1.dbu * 1.dbu

  r_min_dens = polygon_layer
  r_max_dens = polygon_layer

  dens = area / border_area

  if dens &lt; min_density
    # copy border as min density marker
    r_min_dens = {layer_floorplan}
  end

  if dens &gt; max_density
    # copy border as max density marker
    r_max_dens = {layer_floorplan}
  end

  r_min_dens.output("{layer}_Xa: {layer} density below threshold of {min_density}")
  r_max_dens.output("{layer}: {layer} density above threshold of {max_density}")

end

"""


<<<<<<< HEAD
def connectivity_checks(WG_cross_sections: List[CrossSectionSpec], pin_widths: Union[List[float], float]):
    """Return script for photonic port connectivity check. Assumes the photonic port pins are inside the Component.

    Args:
        WG_cross_sections: list of waveguide layers to run check for.
        pin_widths: list of port pin widths or a single port pin width/
    """
    connectivity_check = ""
    for i, layer_name in enumerate(WG_cross_sections):
        layer = gf.pdk.get_cross_section(layer_name).width
        layer_name = gf.pdk.get_cross_section(layer_name).layer
        connectivity_check = connectivity_check.join(
            f"""{layer_name}2 = {layer_name}.merged\n
{layer_name}2 = {layer_name}2.rectangles.without_area({layer} * {pin_widths if isinstance(pin_widths, float) else pin_widths[i]}) - {layer_name}2.rectangles.with_area({layer} * 2 * {pin_widths if isinstance(pin_widths, float) else pin_widths[i]})\n
{layer_name}2.output(\"port alignment error\")\n
{layer_name}.non_rectangles.output(\"port width check\")\n\n"""
            )


    return connectivity_check


def write_layer_definition(layers: Dict[str, Layer]) -> List[str]:
    """Returns layers definition script for KLayout.

    Args:
=======
def write_layer_definition(layers: Dict[str, Layer]) -> List[str]:
    """Returns layers definition script for KLayout.

    Args:
>>>>>>> b1d85744
        layers: layer definitions can be dict, dataclass or pydantic BaseModel.

    """
    layers = asdict(layers) if is_dataclass(layers) else layers
    layers = dict(layers)
    return [f"{key} = input({value[0]}, {value[1]})" for key, value in layers.items()]
<<<<<<< HEAD
=======

>>>>>>> b1d85744

def write_drc_deck(rules: List[str], layers: Dict[str, Layer]) -> str:
    """Returns drc_rule_deck for KLayout.

<<<<<<< HEAD
def write_drc_deck(rules: List[str], layers: Dict[str, Layer]) -> str:
    """Returns drc_rule_deck for KLayout.

=======
>>>>>>> b1d85744
    based on https://github.com/klayoutmatthias/si4all

    Args:
        rules: list of rules.
        layers: layer definitions can be dict, dataclass or pydantic BaseModel.

    """
    script = []
    script += write_layer_definition(layers=layers)
    script += ["\n"]
    script += rules
    return "\n".join(script)


modes = ["tiled", "default", "deep"]


def write_drc_deck_macro(
    rules: List[str],
    layers: Dict[str, Layer],
    name: str = "generic",
    filepath: Optional[PathType] = None,
    shortcut: str = "Ctrl+Shift+D",
    mode: str = "tiled",
    threads: int = 4,
    tile_size: int = 500,
    tile_borders: Optional[int] = None,
    **kwargs,
) -> str:
    """Write KLayout DRC macro.

    You can customize the shortcut to run the DRC macro from the Klayout GUI.

    Args:
        rules: list of rules.
        layers: layer definitions can be dict or dataclass.
        name: drc rule deck name.
        filepath: Optional macro path (defaults to .klayout/drc/name.lydrc).
        shortcut: to run macro from KLayout GUI.
        mode: tiled, default or deep (hierarchical).
        threads: number of threads.
        tile_size: in um for tile mode.
        tile_borders: sides for each. Defaults None to automatic.

    modes:

    - default
        - flat polygon handling
        - single threaded
        - no overhead
        - use for small layouts
        - no side effects
    - tiled
        - need to optimize tile size (maybe 500x500um). Works of each tile individually.
        - finite lookup range
        - output is flat
        - multithreading enable
        - scales with number of CPUs
        - scales with layout area
        - predictable runtime and and memory footprint
    - deep
        - hierarchical mode
        - preserves hierarchy in many cases
        - does not predictably scale with number of CPUs
        - experimental (either very fast of very slow)
        - mainly used for LVS layer preparation

    Klayout supports to switch modes and tile parameters during execution.
    However this function does support switching modes.

    .. code::

        import gdsfactory as gf
        from gdsfactory.geometry.write_drc import (
            write_drc_deck_macro,
            rule_enclosing,
            rule_width,
            rule_space,
            rule_separation,
            rule_area,
            rule_density,
        )
        rules = [
            rule_width(layer="WG", value=0.2),
            rule_space(layer="WG", value=0.2),
            rule_min_width_or_space(layer="WG", width=0.2, space=0.2), # faster
            rule_separation(layer1="HEATER", layer2="M1", value=1.0),
            rule_enclosing(layer1="VIAC", layer2="M1", value=0.2),
            rule_area(layer="WG", min_area_um2=0.05),
            rule_density(
                layer="WG", layer_floorplan="FLOORPLAN", min_density=0.5, max_density=0.6
            ),
            rule_not_inside(layer="VIAC", not_inside="NPP"),
        ]

        drc_rule_deck = write_drc_deck_macro(rules=rules, layers=gf.LAYER, mode="tiled")
        print(drc_rule_deck)

    """
    if mode not in modes:
        raise ValueError(f"{mode!r} not in {modes}")

    script = f"""<?xml version="1.0" encoding="utf-8"?>
<klayout-macro>
 <description>{name} DRC</description>
 <version/>
 <category>drc</category>
 <prolog/>
 <epilog/>
 <doc/>
 <autorun>false</autorun>
 <autorun-early>false</autorun-early>
 <shortcut>{shortcut}</shortcut>
 <show-in-menu>true</show-in-menu>
 <group-name>drc_scripts</group-name>
 <menu-path>tools_menu.drc.end</menu-path>
 <interpreter>dsl</interpreter>
 <dsl-interpreter-name>drc-dsl-xml</dsl-interpreter-name>
 <text># {name} DRC

# Read about Klayout DRC scripts in the User Manual under "Design Rule Check (DRC)"
# Based on https://gdsfactory.github.io/gdsfactory/notebooks/_2_klayout.html#Klayout-DRC
# and https://gdsfactory.github.io/gdsfactory/api.html#klayout-drc
<<<<<<< HEAD

report("{name} DRC")
time_start = Time.now
"""

    if mode == "tiled":
        script += f"""
threads({threads})
tiles({tile_size})
"""
        if tile_borders:
            script += f"""
tile_borders({tile_borders})
"""
    elif mode == "deep":
        script += """
deep
"""

    script += write_drc_deck(rules=rules, layers=layers)

=======

report("{name} DRC")
time_start = Time.now
"""

    if mode == "tiled":
        script += f"""
threads({threads})
tiles({tile_size})
"""
        if tile_borders:
            script += f"""
tile_borders({tile_borders})
"""
    elif mode == "deep":
        script += """
deep
"""

    script += write_drc_deck(rules=rules, layers=layers)

>>>>>>> b1d85744
    script += r"""
time_end = Time.now
print "run time #{(time_end-time_start).round(3)} seconds \n"
</text>
</klayout-macro>
"""
    filepath = filepath or get_klayout_path() / "drc" / f"{name}.lydrc"
    dirpath = filepath.parent
    dirpath.mkdir(parents=True, exist_ok=True)
    filepath = pathlib.Path(filepath)
    filepath.write_text(script)
    logger.info(f"Wrote DRC deck to {str(filepath)!r} with shortcut {shortcut!r}")
    return script


if __name__ == "__main__":
    import gdsfactory as gf

    rules = [
        rule_min_width_or_space(layer="WG", width=0.2, space=0.2),
        # rule_width(layer="WG", value=0.2),
        # rule_space(layer="WG", value=0.2),
        rule_separation(layer1="HEATER", layer2="M1", value=1.0),
        rule_enclosing(layer1="VIAC", layer2="M1", value=0.2),
        rule_area(layer="WG", min_area_um2=0.05),
        rule_not_inside(layer="VIAC", not_inside="NPP"),
<<<<<<< HEAD
        connectivity_checks(["strip"], 0.05),
=======
>>>>>>> b1d85744
    ]

    drc_rule_deck = write_drc_deck_macro(rules=rules, layers=gf.LAYER, mode="tiled")
    print(drc_rule_deck)<|MERGE_RESOLUTION|>--- conflicted
+++ resolved
@@ -14,15 +14,11 @@
 
 import pathlib
 from dataclasses import asdict, is_dataclass
-from typing import List, Optional
+from typing import List, Optional, Union
 
 from gdsfactory.config import logger
 from gdsfactory.install import get_klayout_path
-<<<<<<< HEAD
 from gdsfactory.typings import CrossSectionSpec, Dict, Layer, PathType
-=======
-from gdsfactory.typings import Dict, Layer, PathType
->>>>>>> b1d85744
 
 layer_name_to_min_width: Dict[str, float]
 
@@ -135,7 +131,6 @@
 """
 
 
-<<<<<<< HEAD
 def connectivity_checks(WG_cross_sections: List[CrossSectionSpec], pin_widths: Union[List[float], float]):
     """Return script for photonic port connectivity check. Assumes the photonic port pins are inside the Component.
 
@@ -162,32 +157,17 @@
     """Returns layers definition script for KLayout.
 
     Args:
-=======
-def write_layer_definition(layers: Dict[str, Layer]) -> List[str]:
-    """Returns layers definition script for KLayout.
-
-    Args:
->>>>>>> b1d85744
         layers: layer definitions can be dict, dataclass or pydantic BaseModel.
 
     """
     layers = asdict(layers) if is_dataclass(layers) else layers
     layers = dict(layers)
     return [f"{key} = input({value[0]}, {value[1]})" for key, value in layers.items()]
-<<<<<<< HEAD
-=======
-
->>>>>>> b1d85744
+
 
 def write_drc_deck(rules: List[str], layers: Dict[str, Layer]) -> str:
     """Returns drc_rule_deck for KLayout.
 
-<<<<<<< HEAD
-def write_drc_deck(rules: List[str], layers: Dict[str, Layer]) -> str:
-    """Returns drc_rule_deck for KLayout.
-
-=======
->>>>>>> b1d85744
     based on https://github.com/klayoutmatthias/si4all
 
     Args:
@@ -311,7 +291,6 @@
 # Read about Klayout DRC scripts in the User Manual under "Design Rule Check (DRC)"
 # Based on https://gdsfactory.github.io/gdsfactory/notebooks/_2_klayout.html#Klayout-DRC
 # and https://gdsfactory.github.io/gdsfactory/api.html#klayout-drc
-<<<<<<< HEAD
 
 report("{name} DRC")
 time_start = Time.now
@@ -333,29 +312,6 @@
 
     script += write_drc_deck(rules=rules, layers=layers)
 
-=======
-
-report("{name} DRC")
-time_start = Time.now
-"""
-
-    if mode == "tiled":
-        script += f"""
-threads({threads})
-tiles({tile_size})
-"""
-        if tile_borders:
-            script += f"""
-tile_borders({tile_borders})
-"""
-    elif mode == "deep":
-        script += """
-deep
-"""
-
-    script += write_drc_deck(rules=rules, layers=layers)
-
->>>>>>> b1d85744
     script += r"""
 time_end = Time.now
 print "run time #{(time_end-time_start).round(3)} seconds \n"
@@ -382,10 +338,7 @@
         rule_enclosing(layer1="VIAC", layer2="M1", value=0.2),
         rule_area(layer="WG", min_area_um2=0.05),
         rule_not_inside(layer="VIAC", not_inside="NPP"),
-<<<<<<< HEAD
         connectivity_checks(["strip"], 0.05),
-=======
->>>>>>> b1d85744
     ]
 
     drc_rule_deck = write_drc_deck_macro(rules=rules, layers=gf.LAYER, mode="tiled")
