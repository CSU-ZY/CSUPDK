from __future__ import annotations

import uuid
import warnings
from collections.abc import Callable
from functools import partial

import gdstk
import numpy as np
from numpy import bool_, ndarray

import gdsfactory as gf
from gdsfactory.component import Component, ComponentReference
from gdsfactory.components.bend_euler import bend_euler
from gdsfactory.components.straight import straight as straight_function
from gdsfactory.components.taper import taper as taper_function
from gdsfactory.cross_section import strip
from gdsfactory.geometry.functions import angles_deg
from gdsfactory.port import Port, select_ports_list
from gdsfactory.routing.get_route_sbend import get_route_sbend
from gdsfactory.typings import (
    ComponentSpec,
    Coordinate,
    Coordinates,
    CrossSection,
    CrossSectionSpec,
    LayerSpec,
    LayerSpecs,
    MultiCrossSectionAngleSpec,
    Route,
)

from gdsfactory.routing.get_route_waypoints_astar import generate_route_astar_points

nm = 1e-3
TOLERANCE = 1 * nm
DEG2RAD = np.pi / 180
RAD2DEG = 1 / DEG2RAD
default_straight_length = 0.01

O2D = {0: "East", 180: "West", 90: "North", 270: "South"}


class RouteWarning(UserWarning):
    pass


class RouteError(ValueError):
    pass


def sign(x: float) -> int:
    return -1 if x < 0 else 1


def _get_unique_port_facing(
    ports: dict[str, Port],
    orientation: float = 0,
    layer: LayerSpec | LayerSpecs = (1, 0),
) -> list[Port]:
    """Ensures there is only one port."""
    ports_selected = []
    if isinstance(layer, list):
        for _layer in layer:
            ports_selected = select_ports_list(
                ports=ports, orientation=orientation, layer=gf.get_layer(_layer)
            )
            if ports_selected:
                break
    else:
        ports_selected = select_ports_list(
            ports=ports, orientation=orientation, layer=gf.get_layer(layer)
        )

    if len(ports_selected) > 1:
        orientation %= 360
        direction = O2D[orientation]
        for port in ports_selected:
            print(port)
        raise ValueError(
            f"_get_unique_port_facing: \n\
            should have only one port facing {direction}\n\
            Got {len(ports_selected)} {[port.name for port in ports_selected]}"
        )

    return ports_selected


def _get_bend_ports(
    bend: Component,
    layer: LayerSpec | LayerSpecs = (1, 0),
) -> list[Port]:
    """Returns West and North facing ports for bend.

    Any standard bend/corner has two ports: one facing west and one
    facing north Returns these two ports in this order.

    """
    ports = bend.ports

    p_w = _get_unique_port_facing(ports=ports, orientation=180, layer=layer)
    p_n = _get_unique_port_facing(ports=ports, orientation=90, layer=layer)

    return p_w + p_n


def _get_straight_ports(
    straight: Component,
    layer: tuple[int, int] = (1, 0),
) -> list[Port]:
    """Return West and east facing ports for straight waveguide.

    Any standard straight wire/straight has two ports: one facing west
    and one facing east

    """
    ports = straight.ports

    p_w = _get_unique_port_facing(ports=ports, orientation=180, layer=layer)
    p_e = _get_unique_port_facing(ports=ports, orientation=0, layer=layer)

    return p_w + p_e


def gen_sref(
    structure: Component,
    rotation_angle: float,
    x_reflection: bool,
    port_name: str,
    position: Coordinate,
) -> ComponentReference:
    """Place reference of `port_name` of `structure` at `position`.

    Keep this convention, otherwise port transform won't work
    - 1 Mirror
    - 2 Rotate
    - 3 Move

    Args:
        structure: to be placed.
        rotation_angle: in degrees.
        x_reflection: if True, mirror structure across x-axis.
        port_name: name of port to be placed.
        position: position of port.
    """
    position = np.array(position)

    if port_name is None:
        port_position = np.array([0, 0])
    else:
        port_position = structure.ports[port_name].center

    ref = gf.ComponentReference(component=structure, origin=(0, 0))

    if x_reflection:  # Vertical mirror: Reflection across x-axis
        y0 = port_position[1]
        ref.mirror(p1=(0, y0), p2=(1, y0))

    ref.rotate(rotation_angle, center=port_position)
    ref.move(port_position, position)
    return ref


def _is_vertical(p0: ndarray, p1: ndarray) -> bool_:
    return np.abs(p0[0] - p1[0]) < TOLERANCE


def _is_horizontal(p0: ndarray, p1: ndarray) -> bool_:
    return np.abs(p0[1] - p1[1]) < TOLERANCE


def get_straight_distance(p0: ndarray, p1: ndarray) -> float:
    if _is_vertical(p0, p1):
        return np.abs(p0[1] - p1[1])
    if _is_horizontal(p0, p1):
        return np.abs(p0[0] - p1[0])
    print(f"Waveguide points {p0} {p1} are not manhattan")
    raise RouteError(f"Waveguide points {p0} {p1} are not manhattan")


def transform(
    points: ndarray,
    translation: ndarray,
    angle_deg: int = 0,
    x_reflection: bool = False,
) -> ndarray:
    """Transform points.

    Args:
        points (np.array of shape (N,2) ): points to be transformed.
        translation (2d like array): translation vector.
        angle_deg: rotation angle.
        x_reflection (bool): if True, mirror the shape across the x axis  (y -> -y).

    """
    # Copy
    pts = points[:, :]

    # Translate
    pts = pts + np.array(translation)

    # Rotate
    c = np.cos(DEG2RAD * angle_deg)
    s = np.sin(DEG2RAD * angle_deg)
    rotation_matrix = np.array([[c, s], [-s, c]])
    pts = np.dot(pts, rotation_matrix)

    # Mirror
    if x_reflection:
        pts[:, 1] = -pts[:, 1]

    return pts


def reverse_transform(
    points: ndarray,
    translation: Coordinate = (0, 0),
    angle_deg: int = 0,
    x_reflection: bool = False,
) -> ndarray:
    """

    Args:
        points (np.array of shape (N,2) ): points to be transformed.
        translation (2d like array): translation vector.
        angle_deg: rotation angle.
        x_reflection: if True, mirror the shape across the x axis  (y -> -y).
    """
    angle_deg = -angle_deg

    # Copy
    pts = points[:, :]

    # Mirror
    if x_reflection:
        pts[:, 1] = -pts[:, 1]

    # Rotate
    c = np.cos(DEG2RAD * angle_deg)
    s = np.sin(DEG2RAD * angle_deg)
    rotation_matrix = np.array([[c, s], [-s, c]])
    pts = np.dot(pts, rotation_matrix)

    # Translate
    pts = pts - np.array(translation)
    return pts


def _generate_route_manhattan_points(
    input_port: Port,
    output_port: Port,
    bs1: float,
    bs2: float,
    start_straight_length: float = 0.01,
    end_straight_length: float = 0.01,
    min_straight_length: float = 0.01,
) -> ndarray:
    """Return list of ports for the route.

    Args:
        input_port:
        output_port:
        bs1: bend size
        bs2: bend size
        start_straight_length: in um.
        end_straight_length: in um.
        min_straight_length: in um.

    """
    threshold = TOLERANCE

    # transform I/O to the case where output is at (0, 0) pointing east (180)
    p_input = np.array(input_port.center)
    p_output = np.array(output_port.center)
    pts_io = np.stack([p_input, p_output], axis=0)
    angle = output_port.orientation

    if output_port.orientation is None and input_port.orientation is None:
        x0, y0 = p_input
        x2, y2 = p_output
        p1 = (x0, y2)
        points = np.array([p_input, p1, p_output])
    elif input_port.orientation is None:
        raise ValueError("input_port orientation is None")

    elif output_port.orientation is None:
        raise ValueError("output_port orientation is None")

    else:
        bend_orientation = -angle + 180
        transform_params = dict(
            translation=-p_output, angle_deg=bend_orientation, x_reflection=False
        )

        _pts_io = transform(pts_io, **transform_params)
        p = _pts_io[0, :]
        _p_output = _pts_io[1, :]

        a = int(input_port.orientation + bend_orientation) % 360
        s = start_straight_length
        count = 0
        points = [p]

        while True:
            count += 1
            if count > 40:
                raise AttributeError(
                    f"Too many iterations for in {input_port} -> out {output_port}"
                )
            # not ready for final bend: go over possibilities
            sigp = np.sign(p[1])
            if not sigp:
                sigp = 1
            if a % 360 == 0:
                # same directions
                if abs(p[1]) < threshold and p[0] <= threshold:
                    # Reach the output!
                    points += [_p_output]
                    break
                elif (
                    p[0] + (bs1 + bs2 + end_straight_length + s) < threshold
                    and abs(p[1]) - (bs1 + bs2 + min_straight_length) > -threshold
                ):
                    # sufficient space for S-bend
                    p = (-end_straight_length - bs2, p[1])
                    a = -sigp * 90
                elif (
                    p[0]
                    + (
                        2 * bs1
                        + 2 * bs2
                        + end_straight_length
                        + s
                        + min_straight_length
                    )
                    < threshold
                ):
                    # sufficient distance to move aside
                    p = (p[0] + s + bs1, p[1])
                    a = -sigp * 90
                elif (
                    abs(p[1]) - (2 * bs1 + 2 * bs2 + 2 * min_straight_length)
                    > -threshold
                ):
                    p = (p[0] + s + bs1, p[1])
                    a = -sigp * 90
                else:
                    p = (p[0] + s + bs1, p[1])
                    a = sigp * 90

            elif a == 180:
                # opposite directions
                if abs(p[1]) - (bs1 + bs2 + min_straight_length) > -threshold:
                    # far enough: U-turn
                    p = (min(p[0] - s, -end_straight_length) - bs2, p[1])
                else:
                    # more complex turn
                    p = (
                        min(
                            p[0] - s - bs1,
                            -end_straight_length - min_straight_length - 2 * bs1 - bs2,
                        ),
                        p[1],
                    )
                a = -sigp * 90
            elif a % 180 == 90:
                siga = -np.sign((a % 360) - 180)
                if not siga:
                    siga = 1

                if ((-p[1] * siga) - (s + bs2) > -threshold) and (
                    -p[0] - (end_straight_length + bs2)
                ) > -threshold:
                    # simple case: one right angle to the end
                    p = (p[0], 0)
                    a = 0
                elif (p[1] * siga) <= threshold and p[0] + (
                    end_straight_length + bs1
                ) > -threshold:
                    # go to the west, and then turn upward
                    # this will sometimes result in too sharp bends, but there is no
                    # avoiding this!

                    _y = min(
                        max(
                            min(min_straight_length, 0.5 * abs(p[1])),
                            abs(p[1]) - s - bs1,
                        ),
                        bs1 + bs2 + min_straight_length,
                    )

                    p = (p[0], sigp * _y)
                    if count == 1:  # take care of the start_straight case
                        p = (p[0], sigp * max(start_straight_length, _y))

                    a = 180
                elif (
                    -p[0] - (end_straight_length + 2 * bs1 + bs2 + min_straight_length)
                    > -threshold
                ):
                    # go sufficiently up, and then east
                    p = (
                        p[0],
                        siga
                        * max(p[1] * siga + s + bs1, bs1 + bs2 + min_straight_length),
                    )
                    a = 0

                elif -p[0] - (end_straight_length + bs2) > -threshold:
                    # make vertical S-bend to get sufficient room for movement
                    points += [(p[0], p[1] + siga * (bs2 + s))]
                    p = (
                        min(
                            p[0] - bs1 + bs2 + min_straight_length,
                            -2 * bs1 - bs2 - end_straight_length - min_straight_length,
                        ),
                        p[1] + siga * (bs2 + s),
                    )
                    # `a` remains the same
                else:
                    # no viable solution for this case. May result in crossed straights
                    p = (p[0], p[1] + sigp * (s + bs1))
                    a = 180
            points += [p]
            s = min_straight_length + bs1
        points = np.stack([np.array(_p) for _p in points], axis=0)
        points = reverse_transform(points, **transform_params)
    print("Manhattan Points", points)
    return points


def _get_bend_reference_parameters(
    p0: ndarray,
    p1: ndarray,
    p2: ndarray,
    bend_cell: Component,
    port_layer: LayerSpec | list[LayerSpec],
) -> tuple[ndarray, int, bool]:
    """Returns bend reference settings.

    Args:
        p0: starting port waypoints.
        p1: middle port waypoints.
        p2: end port points.
        bend_cell: bend component.
        port_layer: for the port.

    8 possible configurations
    First mirror, Then rotate

    Returns:
    .. code::

       p2        p2
        |         |
        | C     A |
       p1-<-p0->-p1      dp1 horizontal
        |         |      dp2 vertical
        | D     B |
       p2        p2


       p2-<-p1->-p2
            |
          F |  E         dp1 vertical
            p0           dp2 horizontal
          H |  G
            |
       p2-<-p1->-p2

    """
    # is_horizontal(dp1), s1, s2 : transform (rotation, vertical mirror)
    transforms_map = {
        (True, 1, 1): (0, False),  # A No transform
        (True, 1, -1): (0, True),  # B Vertical mirror
        (True, -1, 1): (180, True),  # C Horizontal mirror
        (True, -1, -1): (180, False),  # D R180
        (False, 1, 1): (90, True),  # E R90 + vertical mirror
        (False, 1, -1): (90, False),  # F R270
        (False, -1, 1): (270, False),  # G R270
        (False, -1, -1): (270, True),  # H R270 + vertical mirror
    }

    b1, b2 = (p.center for p in _get_bend_ports(bend=bend_cell, layer=port_layer))

    bsx = b2[0] - b1[0]
    bsy = b2[1] - b1[1]

    dp1 = p1 - p0
    dp2 = p2 - p1
    is_h_dp1 = np.abs(dp1[1]) < TOLERANCE

    if is_h_dp1:
        xd1 = dp1[0]
        yd2 = dp2[1]
        s1 = sign(xd1)
        s2 = sign(yd2)

        bend_origin = p1 - np.array([s1 * bsx, 0])

    else:
        yd1 = dp1[1]
        xd2 = dp2[0]
        s1 = int(sign(yd1))
        s2 = int(sign(xd2))

        bend_origin = p1 - np.array([0, s1 * bsy])

    t = transforms_map[(is_h_dp1, s1, s2)]

    return bend_origin, t[0], t[1]


def make_ref(component_factory: Callable) -> Callable:
    def _make_ref(*args, **kwargs):
        return component_factory(*args, **kwargs).ref()

    return _make_ref


def remove_flat_angles(points: ndarray) -> ndarray:
    a = angles_deg(np.vstack(points))
    da = a - np.roll(a, 1)
    da = np.mod(np.round(da, 3), 180)

    # To make sure we do not remove points at the edges
    da[0] = 1
    da[-1] = 1

    to_rm = list(np.where(np.abs(da[:-1]) < 1e-9)[0])
    if isinstance(points, list):
        while to_rm:
            i = to_rm.pop()
            points.pop(i)

    else:
        points = points[da != 0]

    return points


def get_route_error(
    points,
    cross_section: CrossSection | None = None,
    layer_path: LayerSpec = (208, 0),
    layer_label: LayerSpec = (66, 0),
    layer_marker: LayerSpec = (207, 0),
    references: list[ComponentReference] | None = None,
    with_sbend: bool = False,
) -> Route:
    """Returns route with error markers.

    Args:
        points: route waypoints.
        cross_section: Optional cross_section.
        layer_path: for the error.
        layer_label: for the labels.
        layer_marker: for point markers.
        references: optional list of references.
        with_sbend: if True raises Error so we can use it in try, except
            if False raises Warning.
    """
    layer_path = gf.get_layer(layer_path)
    layer_label = gf.get_layer(layer_label)
    layer_marker = gf.get_layer(layer_marker)

    width = cross_section.width if cross_section else 10

    if with_sbend:
        raise RouteError(f"route error for points {points}")
    warnings.warn(f"Route error for points {points}", RouteWarning)

    c = Component(f"route_{uuid.uuid4()}"[:16])
    path = gdstk.FlexPath(
        points,
        width=width,
        simple_path=True,
        layer=layer_path[0],
        datatype=layer_path[1],
    )
    c.add(path)
    ref = ComponentReference(c)
    port1 = gf.Port(
        name="p1", center=points[0], width=width, layer=layer_path, orientation=0
    )
    port2 = gf.Port(
        name="p2", center=points[1], width=width, layer=layer_path, orientation=0
    )

    point_marker = gf.components.rectangle(
        size=(width * 2, width * 2), centered=True, layer=layer_marker
    )
    point_markers = [point_marker.ref(position=point) for point in points] + [ref]
    labels = [
        gf.Label(
            text=str(i), origin=point, layer=layer_label[0], texttype=layer_label[1]
        )
        for i, point in enumerate(points)
    ]

    references = references or []
    references += point_markers
    return Route(references=references, ports=(port1, port2), length=-1, labels=labels)


def round_corners(
    points: Coordinates,
    straight: ComponentSpec = straight_function,
    bend: ComponentSpec = bend_euler,
    taper: ComponentSpec | None = None,
    straight_fall_back_no_taper: ComponentSpec | None = None,
    mirror_straight: bool = False,
    straight_ports: list[str] | None = None,
    cross_section: None | CrossSectionSpec | MultiCrossSectionAngleSpec = strip,
    on_route_error: Callable = get_route_error,
    with_point_markers: bool = False,
    with_sbend: bool = False,
    width_wide: float | None = None,
    auto_widen: bool = False,
    auto_widen_minimum_length: float = 200.0,
    taper_length: float = 10.0,
    **kwargs,
) -> Route:
    """Returns Route.

    - reference list with rounded straight route from a list of manhattan points.
    - ports: Tuple of ports.
    - length: route length (float).

    Args:
        points: manhattan route defined by waypoints.
        bend90: the bend to use for 90Deg turns.
        straight: the straight library to use to generate straight portions.
        taper: taper for straight portions. If None, no tapering.
        straight_fall_back_no_taper: in case there is no space for two tapers.
        mirror_straight: mirror_straight waveguide.
        straight_ports: port names for straights. If None finds them automatically.
        cross_section: spec.
        on_route_error: function to run when route fails.
        with_point_markers: add route points markers (easy for debugging).
        with_sbend: add sbend in case there are routing errors.
        width_wide: wide width for taper.
        auto_widen: if True, automatically widen the waveguide.
        auto_widen_minimum_length: minimum length to automatically widen the waveguide.
        taper_length: length of the taper.
        kwargs: cross_section settings.

    """

    multi_cross_section = isinstance(cross_section, list)
    if multi_cross_section:
        x = [gf.get_cross_section(xsection[0], **kwargs) for xsection in cross_section]
        layer = [_x.layer for _x in x]
    elif cross_section:
        x = gf.get_cross_section(cross_section, **kwargs)
        layer = x.layer

    references = []

    if cross_section:
        bend90 = (
            bend
            if isinstance(bend, Component)
            else gf.get_component(bend, cross_section=cross_section, **kwargs)
        )
    else:
        bend90 = gf.get_component(bend)

    if cross_section is None:
        layer = list(bend90.ports.values())[0].layer

    if cross_section:
        if isinstance(cross_section, list):
            taper = None
        elif taper is None:
            width = x.width
            taper = taper_function(
                cross_section=cross_section,
                width1=width,
                width2=width_wide,
                length=taper_length,
            )
        elif not isinstance(taper, Component):
            taper = gf.get_component(taper, cross_section=cross_section, **kwargs)

        # If there is a taper, make sure its length is known
        if taper and isinstance(taper, Component) and "length" not in taper.info:
            _taper_ports = list(taper.ports.values())
            taper.info["length"] = float(_taper_ports[-1].x - _taper_ports[0].x)

    straight_fall_back_no_taper = straight_fall_back_no_taper or straight

    # Remove any flat angle, otherwise the algorithm won't work
    points = remove_flat_angles(points)
    points = np.array(points)
    points = np.round(points, 3)

    straight_sections = []  # (p0, angle, length)
    p0_straight = points[0]
    p1 = points[1]

    total_length = 0  # Keep track of the total path length

    if not bend90.info.get("length"):
        raise ValueError(f"bend {bend90} needs to have bend.info['length'] defined")

    bend_length = bend90.info["length"]

    dp = p1 - p0_straight
    bend_orientation = None
    if _is_vertical(p0_straight, p1):
        if dp[1] > 0:
            bend_orientation = 90
        elif dp[1] < 0:
            bend_orientation = 270
    elif _is_horizontal(p0_straight, p1):
        if dp[0] > 0:
            bend_orientation = 0
        elif dp[0] < 0:
            bend_orientation = 180

    if bend_orientation is None:
        print(f"bend_orientation is None {p0_straight} {p1}")
        return on_route_error(
            points=points,
            cross_section=None if multi_cross_section else x,
            with_sbend=with_sbend,
        )

    try:
        pname_west, pname_north = (
            p.name for p in _get_bend_ports(bend=bend90, layer=layer)
        )
    except ValueError as exc:
        raise ValueError(
            f"Did not find 2 ports on layer {layer}. Got {list(bend90.ports.values())}"
        ) from exc
    n_o_bends = points.shape[0] - 2
    total_length += n_o_bends * bend_length

    previous_port_point = points[0]
    bend_points = [previous_port_point]

    # Add bend sections and record straight-section information
    for i in range(1, points.shape[0] - 1):
        bend_origin, rotation, x_reflection = _get_bend_reference_parameters(
            points[i - 1], points[i], points[i + 1], bend90, layer
        )
        bend_ref = gen_sref(bend90, rotation, x_reflection, pname_west, bend_origin)
        references.append(bend_ref)

        dx_points = points[i][0] - points[i - 1][0]
        dy_points = points[i][1] - points[i - 1][1]

        if abs(dx_points) < TOLERANCE:
            matching_ports = [
                port
                for port in bend_ref.ports.values()
                if np.isclose(port.x, points[i][0])
            ]

        if abs(dy_points) < TOLERANCE:
            matching_ports = [
                port
                for port in bend_ref.ports.values()
                if np.isclose(port.y, points[i][1])
            ]

        if matching_ports:
            next_port = matching_ports[0]
            other_port_name = set(bend_ref.ports.keys()) - {next_port.name}
            other_port = bend_ref.ports[list(other_port_name)[0]]
            bend_points.extend((next_port.center, other_port.center))
            previous_port_point = other_port.center

        try:
            straight_sections += [
                (
                    p0_straight,
                    bend_orientation,
                    get_straight_distance(p0_straight, bend_origin),
                )
            ]
        except RouteError as e:
            print(e)
            on_route_error(
                points=(p0_straight, bend_origin),
                cross_section=None if multi_cross_section else x,
                references=references,
                with_sbend=with_sbend,
            )

        p0_straight = bend_ref.ports[pname_north].center
        bend_orientation = bend_ref.ports[pname_north].orientation

    bend_points.append(points[-1])

    try:
        straight_sections += [
            (
                p0_straight,
                bend_orientation,
                get_straight_distance(p0_straight, points[-1]),
            )
        ]
    except RouteError as e:
        print(e)
        on_route_error(
            points=(p0_straight, points[-1]),
            cross_section=None if multi_cross_section else x,
            references=references,
            with_sbend=with_sbend,
        )

    # ensure bend connectivity
    for i, point in enumerate(points[:-1]):
        sx = np.sign(np.round(points[i + 1][0] - point[0], 3))
        sy = np.sign(np.round(points[i + 1][1] - point[1], 3))
        bsx = np.sign(np.round(bend_points[2 * i + 1][0] - bend_points[2 * i][0], 3))
        bsy = np.sign(np.round(bend_points[2 * i + 1][1] - bend_points[2 * i][1], 3))
        if bsx * sx == -1 or bsy * sy == -1:
            print(f"No enough space for a route between {point} and {points[i+1]}")
            return on_route_error(
                points=points,
                cross_section=None if multi_cross_section else x,
                references=references,
                with_sbend=with_sbend,
            )

    wg_refs = []
    for straight_origin, angle, length in straight_sections:
        if isinstance(cross_section, list):
            for section, angles in cross_section:
                if angle in angles:
                    xsection = section
                    break
            x = gf.get_cross_section(xsection, **kwargs)
        elif cross_section:
            xsection = cross_section
            x = gf.get_cross_section(xsection, **kwargs)

        else:
            auto_widen = False
            x = None

        with_taper = False
        # wg_width = list(bend90.ports.values())[0].width
        total_length += length

        if (
            isinstance(cross_section, list)
            or not auto_widen
            or length <= auto_widen_minimum_length
            or not width_wide
        ):
            if cross_section:
                wg = gf.get_component(
                    straight_fall_back_no_taper,
                    length=length,
                    cross_section=x,
                )
            else:
                wg = gf.get_component(straight_fall_back_no_taper, length=length)
        else:
            # Taper starts where straight would have started
            with_taper = True
            length = length - 2 * taper_length
            taper_origin = straight_origin

            pname_west, pname_east = (
                p.name for p in _get_straight_ports(taper, layer=layer)
            )
            taper_ref = taper.ref(
                position=taper_origin, port_id=pname_west, rotation=angle
            )

            references.append(taper_ref)
            wg_refs += [taper_ref]

            # Update start straight position
            straight_origin = taper_ref.ports[pname_east].center

            # Straight waveguide
            kwargs_wide = kwargs.copy()
            kwargs_wide.update(width=width_wide)

            if callable(cross_section):
                cross_section_wide = partial(cross_section, **kwargs_wide)
            elif cross_section:
                cross_section_wide = x.copy(width=width_wide)

            if cross_section:
                wg = gf.get_component(
                    straight, length=length, cross_section=cross_section_wide
                )
            else:
                wg = gf.get_component(straight, length=length)
        if straight_ports is None:
            straight_ports = [p.name for p in _get_straight_ports(wg, layer=layer)]

        pname_west, pname_east = straight_ports

        wg_ref = wg.ref()
        wg_ref.move(wg.ports[pname_west], (0, 0))
        if mirror_straight:
            wg_ref.mirror_y(list(wg_ref.ports.values())[0].name)

        wg_ref.rotate(angle)
        wg_ref.move(straight_origin)

        if length > 0:
            references.append(wg_ref)
            wg_refs += [wg_ref]

        port_index_out = 1
        if with_taper:
            # Second taper:
            # Origin at end of straight waveguide, starting from east side of taper

            taper_origin = wg_ref.ports[pname_east]
            pname_west, pname_east = (
                p.name for p in _get_straight_ports(taper, layer=layer)
            )

            taper_ref = taper.ref(
                position=taper_origin,
                port_id=pname_east,
                rotation=angle + 180,
                v_mirror=True,
            )
            references.append(taper_ref)
            wg_refs += [taper_ref]
            port_index_out = 0

    labels = []

    if with_point_markers:
        route = get_route_error(
            points, cross_section=None if multi_cross_section else x
        )

        references += route.references
        labels += route.labels

    port_input = list(wg_refs[0].ports.values())[0]
    port_output = list(wg_refs[-1].ports.values())[port_index_out]
    length = float(np.round(total_length, 3))
    return Route(
        references=references,
        ports=(port_input, port_output),
        length=length,
        labels=labels,
    )


def generate_manhattan_waypoints(
    input_port: Port,
    output_port: Port,
    start_straight_length: float | None = None,
    end_straight_length: float | None = None,
    min_straight_length: float = 10e-3,
    bend: ComponentSpec = bend_euler,
    cross_section: None | CrossSectionSpec | MultiCrossSectionAngleSpec = strip,
    restricted_area: list[ndarray[float]] = [],
    **kwargs,
) -> ndarray:
    """Return waypoints for a Manhattan route between two ports.

    Args:
        input_port: source port.
        output_port: destination port.
        start_straight_length: Optional start length.
        end_straight_length: in um.
        min_straight_length: in um.
        bend: bend spec.
        cross_section: spec.
        taper_length: in um.
        kwargs: cross_section settings.

    """
    kwargs.pop("straight", None)
    kwargs.pop("taper_length", None)

    if cross_section:
        bend90 = (
            bend
            if isinstance(bend, Component)
            else gf.get_component(bend, cross_section=cross_section, **kwargs)
        )
    else:
        bend90 = gf.get_component(bend)

    bsx = bsy = _get_bend_size(bend90)
    bs = _get_bend_size(bend90)

    return generate_route_astar_points(
        input_port,
        output_port,
        bs,
        start_straight_length,
        end_straight_length,
        min_straight_length,
        restricted_area
    )
    return _generate_route_manhattan_points(
        input_port,
        output_port,
        bsx,
        bsy,
        start_straight_length or min_straight_length,
        end_straight_length or min_straight_length,
        min_straight_length or min_straight_length,
    )


def _get_bend_size(bend90: Component):
    p1, p2 = list(bend90.ports.values())[:2]
    bsx = abs(p2.x - p1.x)
    bsy = abs(p2.y - p1.y)
    return max(bsx, bsy)


def route_manhattan(
    input_port: Port,
    output_port: Port,
    straight: ComponentSpec = straight_function,
    taper: ComponentSpec | None = None,
    start_straight_length: float | None = None,
    end_straight_length: float | None = None,
    min_straight_length: float = 10e-3,
    bend: ComponentSpec = bend_euler,
    with_sbend: bool = False,
    cross_section: None | CrossSectionSpec | MultiCrossSectionAngleSpec = strip,
    restricted_area: list[ndarray[float]] = [],
    with_point_markers: bool = False,
    on_route_error: Callable = get_route_error,
    width_wide: float | None = None,
    auto_widen: bool = False,
    auto_widen_minimum_length: float = 200.0,
    taper_length: float = 10.0,
) -> Route:
    """Generates the Manhattan waypoints for a route.

    Then creates the straight, taper and bend references that define the
    route, or create an SBend route.

    Args:
        input_port: input.
        output_port: output.
        straight: function.
        taper: add taper.
        start_straight_length: in um.
        end_straight_length: in um.
        min_straight_length: min length of straight for any intermediate segment.
        bend: bend spec.
        with_sbend: add sbend in case there are routing errors.
        cross_section: spec.
        with_point_markers: add point markers in the route.
        on_route_error: function to run when route fails.
        width_wide: wide width for taper.
        auto_widen: if True, automatically widen the waveguide.
        auto_widen_minimum_length: minimum length to automatically widen the waveguide.

    """

    try:
        points = generate_manhattan_waypoints(
            input_port,
            output_port,
            start_straight_length=start_straight_length,
            end_straight_length=end_straight_length,
            min_straight_length=min_straight_length,
            bend=bend,
<<<<<<< HEAD
            cross_section=x,
            restricted_area=restricted_area
=======
            cross_section=cross_section,
>>>>>>> fed44c44
        )
        return round_corners(
            points=points,
            straight=straight,
            taper=taper,
            bend=bend,
            cross_section=cross_section,
            with_point_markers=with_point_markers,
            with_sbend=with_sbend,
            on_route_error=on_route_error,
            width_wide=width_wide,
            auto_widen=auto_widen,
            auto_widen_minimum_length=auto_widen_minimum_length,
            taper_length=taper_length,
        )

    except RouteError:
        if with_sbend:
            return get_route_sbend(input_port, output_port, cross_section=cross_section)

    return get_route_error(points=points, with_sbend=False)


if __name__ == "__main__":
    c = gf.Component("demo")
    s = gf.c.straight()
    pt = c << s
    pb = c << s
    pb.rotate(90)
    pt.move((400, 50))

    pb.movex(400)
    pb.movey(100)  # -10
    route = route_manhattan(
        pb.ports["o2"],
        pt.ports["o1"],
        cross_section="xs_sc_auto_widen",
    )
    c.add(route.references)
    c.show(show_ports=True)<|MERGE_RESOLUTION|>--- conflicted
+++ resolved
@@ -1071,12 +1071,8 @@
             end_straight_length=end_straight_length,
             min_straight_length=min_straight_length,
             bend=bend,
-<<<<<<< HEAD
             cross_section=x,
             restricted_area=restricted_area
-=======
-            cross_section=cross_section,
->>>>>>> fed44c44
         )
         return round_corners(
             points=points,
