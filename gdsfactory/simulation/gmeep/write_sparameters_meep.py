"""Compute and write Sparameters using Meep.

Synchronize dicts
from https://stackoverflow.com/questions/66703153/updating-dictionary-values-in-mpi4py
"""

import pathlib
import pickle
import re
import shlex
import shutil
import subprocess
from pathlib import Path
from typing import Dict, Optional, Tuple

import matplotlib.pyplot as plt
import meep as mp
import numpy as np
import pandas as pd
import pydantic
from omegaconf import OmegaConf

import gdsfactory as gf
from gdsfactory.component import Component
from gdsfactory.config import CONFIG, logger
from gdsfactory.simulation.get_sparameters_path import get_sparameters_path
from gdsfactory.simulation.gmeep.get_simulation import get_simulation
from gdsfactory.tech import LAYER_STACK, LayerStack


def parse_port_eigenmode_coeff(port_index: int, ports, sim_dict: Dict):
    """Given a port and eigenmode coefficient result, returns the coefficients
    relative to whether the wavevector is entering or exiting simulation

    Args:
        port_index: index of port
        ports: component_ref.ports
        sim_dict:
    """
    if f"o{port_index}" not in ports:
        raise ValueError(
            f"port = 'o{port_index}' not in {list(ports.keys())}. "
            "You can rename ports with Component.auto_rename_ports()"
        )

    # Inputs
    sim = sim_dict["sim"]
    monitors = sim_dict["monitors"]

    # Direction of port (pointing away from the simulation)

    # angle_rad = np.radians(ports[f"o{port_index}"].orientation)
    # kpoint = mp.Vector3(x=1).rotate(mp.Vector3(z=1), angle_rad)

    # # Get port coeffs
    # monitor_coeff = sim.get_eigenmode_coefficients(
    #     monitors[f"o{port_index}"], [1], kpoint_func=lambda f, n: kpoint
    # )

    # Get port logical orientation
    # kdom = monitor_coeff.kdom[0] # Pick one wavelength, assume behaviour similar across others

    # get_eigenmode_coeff.alpha[:,:,idx] with ind being the forward or backward wave according to cell coordinates.
    # Figure out if that is exiting the simulation or not
    # depending on the port orientation (assuming it's near PMLs)
    if ports[f"o{port_index}"].orientation == 0:  # east
        kpoint = mp.Vector3(x=1)
        idx_in = 1
        idx_out = 0
    elif ports[f"o{port_index}"].orientation == 90:  # north
        kpoint = mp.Vector3(y=1)
        idx_in = 1
        idx_out = 0
    elif ports[f"o{port_index}"].orientation == 180:  # west
        kpoint = mp.Vector3(x=1)
        idx_in = 0
        idx_out = 1
    elif ports[f"o{port_index}"].orientation == 270:  # south
        kpoint = mp.Vector3(y=1)
        idx_in = 0
        idx_out = 1
    else:
        ValueError("Port orientation is not 0, 90, 180, or 270 degrees!")

    # Get port coeffs
    monitor_coeff = sim.get_eigenmode_coefficients(
        monitors[f"o{port_index}"], [1], kpoint_func=lambda f, n: kpoint
    )

    # # Adjust according to whatever the monitor decided was positive
    # idx_out = 1 - (kdom*kpoint > 0) # if true 1 - 1, outgoing wave is the forward (0) wave
    # idx_in = 1 - idx_out
    # print('monitor_n = ', port_index)
    # print('kangle = ', kpoint)
    # print('kdom = ', kdom)
    # print('kdom*kpoint', kdom*kpoint)
    # print('idx (outgoing wave) = ', idx_out)
    # print('idx (ingoing wave) = ', idx_in)

    coeff_in = monitor_coeff.alpha[
        0, :, idx_in
    ]  # ingoing (w.r.t. simulation cell) wave
    coeff_out = monitor_coeff.alpha[
        0, :, idx_out
    ]  # outgoing (w.r.t. simulation cell) wave

    return coeff_in, coeff_out


@pydantic.validate_arguments
def write_sparameters_meep(
    component: Component,
    port_symmetries: Dict = {},
    resolution: int = 20,
    wl_min: float = 1.5,
    wl_max: float = 1.6,
    wl_steps: int = 50,
    dirpath: Path = CONFIG["sparameters"],
    layer_stack: LayerStack = LAYER_STACK,
    port_margin: float = 2,
    port_monitor_offset: float = -0.1,
    port_source_offset: float = -0.1,
    filepath: Optional[Path] = None,
    overwrite: bool = False,
    animate: bool = False,
    lazy_parallelism: bool = False,
    run: bool = True,
    dispersive: bool = False,
    **settings,
) -> pd.DataFrame:
    """Compute Sparameters and writes them in CSV filepath.
    Repeats the simulation, each time using a different port in (by default, all of them)

    The "port_symmetries" argument is a Dict of form e.g. {"o1":
                                                                {
                                                                    "s11": ["s22","s33","s44"],
                                                                    "s21": ["s21","s34","s43"],
                                                                    "s31": ["s13","s24","s42"],
                                                                    "s41": ["s14","s23","s32"],
                                                                }
                                                            }
        (1) Only simulations using the outer key port names will be run
        (2) The associated value is another dict whose keys are the S-parameters computed when this source is active
        (3) The values of this inner Dict are lists of s-parameters whose values are copied
        This allows the total number of computations to be cut down
        TODO: automate this for common scenarios (geometrical symmetries, reciprocal materials, etc.)

    Args:
        component: to simulate.
        resolution: in pixels/um (20: for coarse, 120: for fine)
        port_symmetries: Dict to specify
        source_ports: list of port string names to use as sources
        dirpath: directory to store Sparameters
        layer_to_thickness: GDS layer (int, int) to thickness
        layer_to_material: GDS layer (int, int) to material string ('Si', 'SiO2', ...)
        port_margin: margin on each side of the port
        port_monitor_offset: offset between monitor GDS port and monitor MEEP port
        port_source_offset: offset between source GDS port and source MEEP port
        filepath: to store pandas Dataframe with Sparameters in CSV format
        overwrite: overwrites
        animate: saves a MP4 images of the simulation for inspection, and also
            outputs during computation. The name of the file is the source index
        lazy_parallelism: toggles the flag "meep.divide_parallel_processes" to
            perform the simulations with different sources in parallel
        dispersive: use dispersive models for materials (requires higher resolution)
    keyword Args:
        extend_ports_length: to extend ports beyond the PML
        layer_stack: Dict of layer number (int, int) to thickness (um)
        t_clad_top: thickness for cladding above core
        t_clad_bot: thickness for cladding below core
        tpml: PML thickness (um)
        clad_material: material for cladding
        is_3d: if True runs in 3D
        wl_min: wavelength min (um)
        wl_max: wavelength max (um)
        wl_steps: wavelength steps
        dfcen: delta frequency
        port_source_name: input port name
        port_field_monitor_name:
        port_margin: margin on each side of the port
        distance_source_to_monitors: in (um) source goes before
        port_source_offset: offset between source GDS port and source MEEP port
        port_monitor_offset: offset between monitor GDS port and monitor MEEP port

    Returns:
        sparameters in a pandas Dataframe

    """
    layer_to_thickness = layer_stack.get_layer_to_thickness()
    layer_to_material = layer_stack.get_layer_to_material()
    # layer_to_zmin = layer_stack.get_layer_to_zmin()

    filepath = filepath or get_sparameters_path(
        component=component,
        dirpath=dirpath,
        resolution=resolution,
        layer_to_material=layer_to_material,
        layer_to_thickness=layer_to_thickness,
        wl_min=wl_min,
        wl_max=wl_max,
        wl_steps=wl_steps,
        port_margin=port_margin,
        port_monitor_offset=port_monitor_offset,
        port_source_offset=port_source_offset,
        suffix=".csv",
        **settings,
    )
    filepath = pathlib.Path(filepath)
    filepath_sim_settings = filepath.with_suffix(".yml")

    sim_settings = dict(
        component=component.to_dict(),
        resolution=resolution,
        layer_stack=layer_stack.to_dict(),
        wl_min=wl_min,
        wl_max=wl_max,
        wl_steps=wl_steps,
        port_margin=port_margin,
        port_monitor_offset=port_monitor_offset,
        port_source_offset=port_source_offset,
        dispersive=dispersive,
        **settings,
    )
    # filepath_sim_settings.write_text(OmegaConf.to_yaml(sim_settings))
    # logger.info(f"Write simulation settings to {filepath_sim_settings!r}")
    # return filepath_sim_settings

    if not run:
        sim_dict = get_simulation(
            component=component,
            wl_min=wl_min,
            wl_max=wl_max,
            wl_steps=wl_steps,
            layer_stack=layer_stack,
            port_margin=port_margin,
            port_monitor_offset=port_monitor_offset,
            port_source_offset=port_source_offset,
            resolution=20,
            **settings,
        )
        sim_dict["sim"].plot2D()
        plt.show()
        return

    if filepath.exists() and not overwrite:
        logger.info(f"Simulation loaded from {filepath!r}")
        return pd.read_csv(filepath)

    # Parse ports (default)
    Sparams_indices = []
    if bool(port_symmetries) is False:
        component_ref = component.ref()
        for port_name in component_ref.ports.keys():
            if component_ref.ports[port_name].port_type == "optical":
                Sparams_indices.append(re.findall("[0-9]+", port_name)[0])
    # Otherwise user-specified
    else:
        for port_name in port_symmetries.keys():
            Sparams_indices.append(re.findall("[0-9]+", port_name)[0])

    # Create S-parameter storage object
    Sparams_dict = {}

    @pydantic.validate_arguments
    def sparameter_calculation(
        n,
        component: Component,
        port_symmetries: Dict = port_symmetries,
<<<<<<< HEAD
        Sparams_indices: Tuple = Sparams_indices,
=======
>>>>>>> 239b738e
        wl_min: float = wl_min,
        wl_max: float = wl_max,
        wl_steps: int = wl_steps,
        dirpath: Path = dirpath,
        layer_to_thickness: Dict[Tuple[int, int], float] = layer_to_thickness,
        layer_to_material: Dict[Tuple[int, int], str] = layer_to_material,
        animate: bool = animate,
        dispersive: bool = dispersive,
        **settings,
    ) -> Dict:

        sim_dict = get_simulation(
            component=component,
            port_source_name=f"o{Sparams_indices[n]}",
            resolution=resolution,
            wl_min=wl_min,
            wl_max=wl_max,
            wl_steps=wl_steps,
            port_margin=port_margin,
            port_monitor_offset=port_monitor_offset,
            port_source_offset=port_source_offset,
            dispersive=dispersive,
            **settings,
        )

        sim = sim_dict["sim"]
        monitors = sim_dict["monitors"]
        # freqs = sim_dict["freqs"]
        # wavelengths = 1 / freqs
        # print(sim.resolution)

        # Make termination when field decayed enough across ALL monitors
        termination = []
        for monitor_name in monitors:
            termination.append(
                mp.stop_when_fields_decayed(
                    dt=50,
                    c=mp.Ez,
                    pt=monitors[monitor_name].regions[0].center,
                    decay_by=1e-9,
                )
            )

        if animate:
            sim.use_output_directory()
            animate = mp.Animate2D(
                sim,
                fields=mp.Ez,
                realtime=True,
                field_parameters={
                    "alpha": 0.8,
                    "cmap": "RdBu",
                    "interpolation": "none",
                },
                eps_parameters={"contour": True},
                normalize=True,
            )
            sim.run(mp.at_every(1, animate), until_after_sources=termination)
            animate.to_mp4(30, Sparams_indices[n] + ".mp4")
        else:
            sim.run(until_after_sources=termination)
        # call this function every 50 time spes
        # look at simulation and measure Ez component
        # when field_monitor_point decays below a certain 1e-9 field threshold

        # Calculate mode overlaps
        # Get source monitor results
        component_ref = component.ref()
        source_entering, source_exiting = parse_port_eigenmode_coeff(
            Sparams_indices[n], component_ref.ports, sim_dict
        )
        # Get coefficients
        for monitor_index in Sparams_indices:
            j = Sparams_indices[n]
            i = monitor_index
            if monitor_index == Sparams_indices[n]:
                sii = source_exiting / source_entering
                siia = np.unwrap(np.angle(sii))
                siim = np.abs(sii)
<<<<<<< HEAD
                Sparams_dict[f"s{i}{i}a"] = siia
                Sparams_dict[f"s{i}{i}m"] = siim
=======
                Sparams_dict[f"s{i}{j}a"] = siia
                Sparams_dict[f"s{i}{j}m"] = siim
>>>>>>> 239b738e
            else:
                monitor_entering, monitor_exiting = parse_port_eigenmode_coeff(
                    monitor_index, component_ref.ports, sim_dict
                )
                sij = monitor_exiting / source_entering
                sija = np.unwrap(np.angle(sij))
                sijm = np.abs(sij)
                Sparams_dict[f"s{i}{j}a"] = sija
                Sparams_dict[f"s{i}{j}m"] = sijm
                sij = monitor_entering / source_entering
                sija = np.unwrap(np.angle(sij))
                sijm = np.abs(sij)

        if bool(port_symmetries) is True:
<<<<<<< HEAD
            for key in port_symmetries[f"o{Sparams_indices[n]}"].keys():
                values = port_symmetries[f"o{Sparams_indices[n]}"][key]
                for value in values:
                    Sparams_dict[f"{value}m"] = Sparams_dict[f"{key}m"]
                    Sparams_dict[f"{value}a"] = Sparams_dict[f"{key}a"]
=======
            for key in port_symmetries["o{n}"].keys():
                value = port_symmetries["o{n}"][key]
                Sparams_dict[f"{value}m"] = Sparams_dict[f"{key}m"]
>>>>>>> 239b738e

        return Sparams_dict

    # Since source is defined upon sim object instanciation, loop here
    # for port_index in Sparams_indices:

    num_sims = len(port_symmetries.keys()) or len(Sparams_indices)
    if lazy_parallelism:
        import multiprocessing

        from mpi4py import MPI

        cores = min([num_sims, multiprocessing.cpu_count()])
        # mp.count_processors = lambda x: cores
        # FIXME RuntimeError: meep: numgroups > count_processors
        # Using MPI version 3.1, 1 processes

        n = mp.divide_parallel_processes(cores)
        comm = MPI.COMM_WORLD
        size = comm.Get_size()
        rank = comm.Get_rank()

        Sparams_dict = sparameter_calculation(
            n,
            component=component,
            wl_min=wl_min,
            wl_max=wl_max,
            wl_steps=wl_steps,
            layer_to_thickness=layer_to_thickness,
            layer_to_material=layer_to_material,
            animate=animate,
            port_symmetries=port_symmetries,
            Sparams_indices=Sparams_indices,
            **settings,
        )
        # Synchronize dicts
        if rank == 0:
            for i in range(1, size, 1):
                data = comm.recv(source=i, tag=11)
                Sparams_dict.update(data)

            df = pd.DataFrame(Sparams_dict)
            df["wavelengths"] = np.linspace(wl_min, wl_max, wl_steps)
            df["freqs"] = 1 / df["wavelengths"]
            df.to_csv(filepath, index=False)
            return df
        else:
            comm.send(Sparams_dict, dest=0, tag=11)

    else:
        for n in range(num_sims):
            Sparams_dict.update(
                sparameter_calculation(
                    n,
                    component=component,
                    wl_min=wl_min,
                    wl_max=wl_max,
                    wl_steps=wl_steps,
                    layer_to_thickness=layer_to_thickness,
                    layer_to_material=layer_to_material,
                    animate=animate,
                    port_symmetries=port_symmetries,
                    Sparams_indices=Sparams_indices,
                    **settings,
                )
            )
        df = pd.DataFrame(Sparams_dict)
        df["wavelengths"] = np.linspace(wl_min, wl_max, wl_steps)
        df["freqs"] = 1 / df["wavelengths"]
        df.to_csv(filepath, index=False)
        logger.info(f"Write simulation results to {filepath!r}")
        filepath_sim_settings.write_text(OmegaConf.to_yaml(sim_settings))
        logger.info(f"Write simulation settings to {filepath_sim_settings!r}")
        return df


@pydantic.validate_arguments
def write_sparameters_meep_parallel(
    instance: Dict,
    cores: int = 2,
    temp_dir: Path = CONFIG["sparameters"] / "temp",
    temp_file_str: str = "write_sparameters_meep_parallel",
    verbosity: bool = False,
):
    """
    Given a Dict of write_sparameters_meep keyword arguments (the "instance"), launches a parallel simulation on `cores` cores
    Returns the subprocess Popen object

    Args
        instances (Dict): Dict. The keys must be parameters names of write_sparameters_meep, and entries the values
        cores (int): number of processors
        temp_dir (FilePath): temporary directory to hold simulation files
        temp_file_str (str): names of temporary files in temp_dir
        verbosity (bool): progress messages
    """

    # Save the component object to simulation for later retrieval
    component = instance["component"]
    temp_dir.mkdir(exist_ok=True, parents=True)
    filepath = temp_dir / temp_file_str
    component_file = filepath.with_suffix(".pkl")
    with open(component_file, "wb") as outp:
        pickle.dump(component, outp, pickle.HIGHEST_PROTOCOL)

    # Write execution file
    script_lines = [
        "import pickle\n",
        "from gdsfactory.simulation.gmeep import write_sparameters_meep\n\n",
        'if __name__ == "__main__":\n\n',
        f"\twith open(\"{component_file}\", 'rb') as inp:\n",
        "\t\tcomponent = pickle.load(inp)\n\n"
        "\twrite_sparameters_meep(component = component,\n",
    ]
    for key in instance.keys():
        if key == "component":
            continue
        else:
            if isinstance(instance[key], str):
                parameter = f'"{instance[key]}"'
            else:
                parameter = instance[key]
            script_lines.append(f"\t\t{key} = {parameter},\n")
    script_lines.append("\t)")
    script_file = filepath.with_suffix(".py")
    script_file_obj = open(script_file, "w")
    script_file_obj.writelines(script_lines)
    script_file_obj.close()

    # Exec string
    command = f"mpirun -np {cores} python {script_file}"

    # Launch simulation
    if verbosity:
        print(f"Launching: {command}")
    proc = subprocess.Popen(
        shlex.split(command),
        shell=False,
        stdin=subprocess.PIPE,
        stdout=subprocess.PIPE,
        stderr=subprocess.PIPE,
    )

    return proc


@pydantic.validate_arguments
def write_sparameters_meep_parallel_pools(
    instances: Tuple,
    cores_per_instance: int = 2,
    total_cores: int = 4,
    temp_dir: Path = CONFIG["sparameters"] / "temp",
    delete_temp_files: bool = True,
    verbosity: bool = False,
):
    """
    Given a tuple of write_sparameters_meep keyword arguments (the "instances"), launches parallel simulations
    Each simulation is assigned "cores_per_instance" cores
    A total of "total_cores" is assumed, if cores_per_instance * len(instances) > total_cores then the overflow will be performed serially

    Args
        instances ([Dict]): list of Dicts. The keys must be parameters names of write_sparameters_meep, and entries the values
        cores_per_instance (int): number of processors to assign to each instance
        total_cores (int): total number of cores to use
        temp_dir (FilePath): temporary directory to hold simulation files
        delete_temp_file (Boolean): whether to delete temp_dir when done
        verbosity: progress messages
    """

    # Setup pools
    num_pools = int(np.ceil(cores_per_instance * len(instances) / total_cores))
    instances_per_pool = int(np.floor(total_cores / cores_per_instance))
    num_tasks = len(instances)

    if verbosity:
        print(f"Running parallel simulations over {num_tasks} instances")
        print(
            f"Using a total of {total_cores} cores with {cores_per_instance} cores per instance"
        )
        print(
            f"Tasks split amongst {num_pools} pools with up to {instances_per_pool} instances each."
        )

    i = 0
    # For each pool
    for j in range(num_pools):
        processes = []
        # For instance in the pool
        for k in range(instances_per_pool):
            # Flag to catch nonfull pools
            if i >= num_tasks:
                continue
            if verbosity:
                print(f"Task {k} of pool {j} is instance {i}")
            # Obtain current instance
            instance = instances[i]

            process = write_sparameters_meep_parallel(
                instance=instance,
                cores=cores_per_instance,
                temp_dir=temp_dir,
                temp_file_str=f"write_sparameters_meep_parallel_{i}",
                verbosity=verbosity,
            )
            processes.append(process)

            # Increment task number
            i += 1

        # Wait for pool to end
        for process in processes:
            process.wait()

    if delete_temp_files:
        shutil.rmtree(temp_dir)


if __name__ == "__main__":

    # c = gf.components.bend_circular(radius=2)
    # c = gf.add_padding(c, default=0, bottom=2, right=2, layers=[(100, 0)])
    # c = gf.components.mmi1x2()
    # c = gf.add_padding(c.copy(), default=0, bottom=2, top=2, layers=[(100, 0)])
    # c = gf.components.mmi1x2()
    # c = gf.add_padding(c.copy(), default=0, bottom=2, top=2, layers=[(100, 0)])
    # c = gf.components.mmi1x2(
    #     width=0.5,
    #     width_taper=1.0,
    #     length_taper=3,
    #     length_mmi=5.5,
    #     width_mmi=6,
    #     gap_mmi=2,
    # )
    # c2 = gf.add_padding(c.copy(), default=0, bottom=2, top=2, layers=[(100, 0)])
    # c = gf.components.coupler_full(length=20, gap=0.2, dw=0)
    # c2 = gf.add_padding(c.copy(), default=0, bottom=2, top=2, layers=[(100, 0)])
    # c = gf.components.crossing()

    # """
    # Parallel example
    # """

    # c1 = gf.c.straight(length=5)
    # p = 3
    # c1 = gf.add_padding_container(c1, default=0, top=p, bottom=p)

    # instance_dict = {
    #     "component": c1,
    #     "run": True,
    #     "overwrite": True,
    #     "lazy_parallelism": True,
    #     "filepath": "instance_dict.csv",
    # }

    # proc = write_sparameters_meep_parallel(
    #     instance=instance_dict,
    #     cores=3,
    #     verbosity=True,
    # )

    # """
    # Parallel pools example
    # """

    # c1 = gf.c.straight(length=5)
    # p = 3
    # c1 = gf.add_padding_container(c1, default=0, top=p, bottom=p)

    # c2 = gf.c.straight(length=4)
    # p = 3
    # c2 = gf.add_padding_container(c2, default=0, top=p, bottom=p)

    # c1_dict = {
    #     "component": c1,
    #     "run": True,
    #     "overwrite": True,
    #     "lazy_parallelism": True,
    #     "filepath": "c1_dict.csv",
    # }
    # c2_dict = {
    #     "component": c2,
    #     "run": True,
    #     "overwrite": True,
    #     "lazy_parallelism": True,
    #     "filepath": "c2_dict.csv",
    # }
    # c3_dict = {
    #     "component": c2,
    #     "run": True,
    #     "overwrite": True,
    #     "lazy_parallelism": True,
    #     "resolution": 40,
    #     "port_source_offset": 0.3,
    #     "filepath": "c3_dict.csv",
    # }

    # # Instances
    # instances = [
    #     c1_dict,
    #     c2_dict,
    #     c3_dict,
    # ]

    # write_sparameters_meep_parallel_pools(
    #     instances=instances,
    #     cores_per_instance=4,
    #     total_cores=10,
    #     delete_temp_files=False,
    #     verbosity=True,
    # )

    c = gf.components.crossing()
    # Symmetry toggle
    df_symm = write_sparameters_meep(
        c,
        overwrite=True,
        animate=False,
        port_symmetries={
            "o1": {
                "s11": ["s22", "s33", "s44"],
                "s21": ["s21", "s34", "s43"],
                "s31": ["s13", "s24", "s42"],
                "s41": ["s14", "s23", "s32"],
            }
        },
    )<|MERGE_RESOLUTION|>--- conflicted
+++ resolved
@@ -266,10 +266,7 @@
         n,
         component: Component,
         port_symmetries: Dict = port_symmetries,
-<<<<<<< HEAD
         Sparams_indices: Tuple = Sparams_indices,
-=======
->>>>>>> 239b738e
         wl_min: float = wl_min,
         wl_max: float = wl_max,
         wl_steps: int = wl_steps,
@@ -349,13 +346,8 @@
                 sii = source_exiting / source_entering
                 siia = np.unwrap(np.angle(sii))
                 siim = np.abs(sii)
-<<<<<<< HEAD
                 Sparams_dict[f"s{i}{i}a"] = siia
                 Sparams_dict[f"s{i}{i}m"] = siim
-=======
-                Sparams_dict[f"s{i}{j}a"] = siia
-                Sparams_dict[f"s{i}{j}m"] = siim
->>>>>>> 239b738e
             else:
                 monitor_entering, monitor_exiting = parse_port_eigenmode_coeff(
                     monitor_index, component_ref.ports, sim_dict
@@ -370,17 +362,11 @@
                 sijm = np.abs(sij)
 
         if bool(port_symmetries) is True:
-<<<<<<< HEAD
             for key in port_symmetries[f"o{Sparams_indices[n]}"].keys():
                 values = port_symmetries[f"o{Sparams_indices[n]}"][key]
                 for value in values:
                     Sparams_dict[f"{value}m"] = Sparams_dict[f"{key}m"]
                     Sparams_dict[f"{value}a"] = Sparams_dict[f"{key}a"]
-=======
-            for key in port_symmetries["o{n}"].keys():
-                value = port_symmetries["o{n}"][key]
-                Sparams_dict[f"{value}m"] = Sparams_dict[f"{key}m"]
->>>>>>> 239b738e
 
         return Sparams_dict
 
