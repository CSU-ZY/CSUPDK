--- conflicted
+++ resolved
@@ -15,11 +15,7 @@
     c = gf.components.straight(length=2)
     p = 3
     c = gf.add_padding_container(c, default=0, top=p, bottom=p)
-<<<<<<< HEAD
-    df = write_sparameters_meep(c, overwrite=True, resolution=50, animate=False)
-=======
     df = gm.write_sparameters_meep(c, overwrite=True, animate=False)
->>>>>>> 97f2e988
 
     # Check reasonable reflection/transmission
     assert np.allclose(df["s12m"], 1, atol=1e-02)
@@ -36,19 +32,12 @@
     and sweeps over the ports of all orientations
     Uses low resolution 2D simulations to run faster
     """
-<<<<<<< HEAD
-    c = gf.components.crossing()
-    df = write_sparameters_meep(
-        c, overwrite=True, animate=False, resolution=50, lazy_parallelism=False
-    )
-=======
     # c = gf.components.crossing()
     c = gf.components.straight(length=2)
     p = 3
     c = gf.add_padding_container(c, default=0, top=p, bottom=p)
     df = gm.write_sparameters_meep(c, overwrite=True, animate=False)
 
->>>>>>> 97f2e988
     # Check reciprocity
     for i in range(1, len(c.ports) + 1):
         for j in range(1, len(c.ports) + 1):
@@ -69,7 +58,7 @@
         dataframe_regression.check(df)
 
 
-<<<<<<< HEAD
+
 def test_sparameterNxN_symmetries_straight(dataframe_regression):
     """Checks the duplication of Sparameters when using port_symmetry toggle
     Uses a straight to be faster than crossing, although crossing works well too
@@ -125,7 +114,6 @@
 
     if dataframe_regression:
         dataframe_regression.check(df)
-        dataframe_regression.check(df_symm)
 
 
 # def test_sparameterNxN_symmetries_crossing(dataframe_regression):
@@ -187,7 +175,7 @@
 #     if dataframe_regression:
 #         dataframe_regression.check(df)
 #         dataframe_regression.check(df_symm)
-=======
+
 def test_sparameter_straight_mpi(dataframe_regression):
     """Checks that computed transmission is reasonable
     to see if there are issues in get_simulation + transmission analysis
@@ -235,7 +223,6 @@
 
     if dataframe_regression:
         dataframe_regression.check(df)
->>>>>>> 97f2e988
 
 
 if __name__ == "__main__":
