--- conflicted
+++ resolved
@@ -143,23 +143,13 @@
             for polygon in polygons:
                 # If polygon belongs to port, create a unique new layer, and add the polygon to it
                 if gdstk.inside([port.center], gdstk.Polygon(polygon))[0]:
-<<<<<<< HEAD
                     for j, old_layername in enumerate(self.get_layer_to_layername()[port.layer]):
-                        new_layer = copy.deepcopy(self.layers[old_layername])
-                        new_layer.layer = (new_layers_init[0] + i, new_layers_init[1]+j)
-                        self.layers[f"{old_layername}{delimiter}{portname}"] = new_layer
-                        net_component.add_polygon(polygon, layer=new_layer.layer)
-=======
-                    new_layer_number = (new_layers_init[0] + i, new_layers_init[1])
-                    if add_to_layerstack:
-                        old_layername = layerstack.get_layer_to_layername()[port.layer]
-                        new_layer = copy.deepcopy(layerstack.layers[old_layername])
-                        new_layer.layer = new_layer_number
-                        layerstack.layers[
-                            f"{old_layername}{delimiter}{portname}"
-                        ] = new_layer
-                    net_component.add_polygon(polygon, layer=new_layer_number)
->>>>>>> 46f67b30
+                        new_layer_number = (new_layers_init[0] + i, new_layers_init[1]+j)
+                        if add_to_layerstack:
+                            new_layer = copy.deepcopy(self.layers[old_layername])
+                            new_layer.layer = (new_layers_init[0] + i, new_layers_init[1]+j)
+                            layerstack.layers[f"{old_layername}{delimiter}{portname}"] = new_layer
+                        net_component.add_polygon(polygon, layer=new_layer_number)
                 # Otherwise put the polygon back on the same layer
                 else:
                     net_component.add_polygon(polygon, layer=port.layer)
