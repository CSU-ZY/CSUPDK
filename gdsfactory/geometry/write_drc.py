"""Write DRC rule decks in KLayout.

TODO:
- define derived layers (composed rules)

More DRC examples:
- https://www.klayout.de/doc-qt5/about/drc_ref.html
- http://klayout.de/doc/manual/drc_basic.html
- https://github.com/usnistgov/SOEN-PDK/tree/master/tech/OLMAC
- https://github.com/google/globalfoundries-pdk-libs-gf180mcu_fd_pr/tree/main/rules/klayout
"""

from __future__ import annotations

import pathlib
from dataclasses import asdict, is_dataclass
from typing import List, Optional, Union

from gdsfactory.config import logger
from gdsfactory.install import get_klayout_path
from gdsfactory.typings import CrossSectionSpec, Dict, Layer, PathType

layer_name_to_min_width: Dict[str, float]


def rule_min_width_or_space(width: float, space: float, layer: str) -> str:
    """Min width or space violations.

    It's a more efficient check thanks to the universal DRC notation.
    https://klayout.de/doc/manual/drc_runsets.html
    """
    error = f"{layer} min width {width}um or min space {space}um"
    return (
        f"{layer}.drc((width < {width}) | (space < {space}))"
        f".output({error!r}, {error!r})"
    )


def rule_not_inside(layer: str, not_inside: str) -> str:
    """Checks for that a layer is not inside another layer."""
    error = f"{layer} not inside {not_inside}"
    return f"{layer}.not_inside({not_inside})" f".output({error!r}, {error!r})"


def rule_width(value: float, layer: str, angle_limit: float = 90) -> str:
    """Min feature size."""
    category = "width"
    error = f"{layer} {category} {value}um"
    return (
        f"{layer}.{category}({value}, angle_limit({angle_limit}))"
        f".output({error!r}, {error!r})"
    )


def rule_space(value: float, layer: str, angle_limit: float = 90) -> str:
    """Min Space between shapes of layer."""
    category = "space"
    error = f"{layer} {category} {value}um"
    return (
        f"{layer}.{category}({value}, angle_limit({angle_limit}))"
        f".output({error!r}, {error!r})"
    )


def rule_separation(value: float, layer1: str, layer2: str) -> str:
    """Min space between different layers."""
    error = f"min {layer1} {layer2} separation {value}um"
    return f"{layer1}.separation({layer2}, {value}).output({error!r}, {error!r})"


def rule_enclosing(
    value: float, layer1: str, layer2: str, angle_limit: float = 90
) -> str:
    """Checks if layer1 encloses (is bigger than) layer2 by value."""
    error = f"{layer1} enclosing {layer2} by {value}um"
    return (
        f"{layer1}.enclosing({layer2}, angle_limit({angle_limit}), {value})"
        f".output({error!r}, {error!r})"
    )


def rule_area(layer: str, min_area_um2: float = 2.0) -> str:
    """Return script for min area checking."""
    return f"""

min_{layer}_a = {min_area_um2}.um2
r_{layer}_a = {layer}.with_area(0, min_{layer}_a)
r_{layer}_a.output("{layer.upper()}_A: {layer} area &lt; min_{layer}_a µm²")
"""


def rule_density(
    layer: str = "metal1",
    layer_floorplan: str = "FLOORPLAN",
    min_density=0.2,
    max_density=0.8,
) -> str:
    """Return script to ensure density of layer is within min and max.

    based on https://github.com/klayoutmatthias/si4all

    """
    return f"""
min_density = {min_density}
max_density = {max_density}

area = {layer}.area
border_area = {layer_floorplan}.area
if border_area &gt;= 1.dbu * 1.dbu

  r_min_dens = polygon_layer
  r_max_dens = polygon_layer

  dens = area / border_area

  if dens &lt; min_density
    # copy border as min density marker
    r_min_dens = {layer_floorplan}
  end

  if dens &gt; max_density
    # copy border as max density marker
    r_max_dens = {layer_floorplan}
  end

  r_min_dens.output("{layer}_Xa: {layer} density below threshold of {min_density}")
  r_max_dens.output("{layer}: {layer} density above threshold of {max_density}")

end

"""


<<<<<<< HEAD
def connectivity_checks(
    cross_sections: List[CrossSectionSpec], pin_widths: Union[List[float], float]
) -> str:
    """Return script for photonic port connectivity check. Assumes the photonic port pins are inside the Component.

    Args:
        cross_sections: list of waveguide layers to check connectivity.
        pin_widths: list of port pin widths or a single port pin width.
    """
    connectivity_check = ""
    for i, layer_name in enumerate(cross_sections):
        layer = gf.pdk.get_cross_section(layer_name).width
        layer_name = gf.pdk.get_cross_section(layer_name).layer
        connectivity_check = connectivity_check.join(
            f"""{layer_name}2 = {layer_name}.merged\n
{layer_name}2 = {layer_name}2.rectangles.without_area({layer} * {pin_widths if isinstance(pin_widths, float) else pin_widths[i]}) - {layer_name}2.rectangles.with_area({layer} * 2 * {pin_widths if isinstance(pin_widths, float) else pin_widths[i]})\n
{layer_name}2.output(\"port alignment error\")\n
{layer_name}.non_rectangles.output(\"port width check\")\n\n"""
        )
=======
def connectivity_checks(WG_cross_sections: List[CrossSectionSpec], pin_widths: Union[List[float], float]):
    """Return script for photonic port connectivity check. Assumes the photonic port pins are inside the Component.

    Args:
        WG_cross_sections: list of waveguide layers to run check for.
        pin_widths: list of port pin widths or a single port pin width/
    """
    connectivity_check = ""
    for i, layer_name in enumerate(WG_cross_sections):
        layer = gf.pdk.get_cross_section(layer_name).width
        layer_name = gf.pdk.get_cross_section(layer_name).layer
        connectivity_check = connectivity_check.join(
            f"""{layer_name}_PIN2 = {layer_name}_PIN.sized(0.0).merged\n
{layer_name}_PIN2 = {layer_name}_PIN2.rectangles.without_area({layer} * {pin_widths if isinstance(pin_widths, float) else pin_widths[i]}) - {layer_name}_PIN2.rectangles.with_area({layer} * 2 * {pin_widths if isinstance(pin_widths, float) else pin_widths[i]})\n
{layer_name}_PIN2.output(\"port alignment error\")\n
{layer_name}_PIN2 = {layer_name}_PIN.sized(0.0).merged\n
{layer_name}_PIN2.non_rectangles.output(\"port width check\")\n\n"""
            )

>>>>>>> 19fe089b

    return connectivity_check


def write_layer_definition(layers: Dict[str, Layer]) -> List[str]:
    """Returns layers definition script for KLayout.

    Args:
        layers: layer definitions can be dict, dataclass or pydantic BaseModel.

    """
    layers = asdict(layers) if is_dataclass(layers) else layers
    layers = dict(layers)
    return [f"{key} = input({value[0]}, {value[1]})" for key, value in layers.items()]


def write_drc_deck(rules: List[str], layers: Dict[str, Layer]) -> str:
    """Returns drc_rule_deck for KLayout.

    based on https://github.com/klayoutmatthias/si4all

    Args:
        rules: list of rules.
        layers: layer definitions can be dict, dataclass or pydantic BaseModel.

    """
    script = []
    script += write_layer_definition(layers=layers)
    script += ["\n"]
    script += rules
    return "\n".join(script)


modes = ["tiled", "default", "deep"]


def write_drc_deck_macro(
    rules: List[str],
    layers: Dict[str, Layer],
    name: str = "generic",
    filepath: Optional[PathType] = None,
    shortcut: str = "Ctrl+Shift+D",
    mode: str = "tiled",
    threads: int = 4,
    tile_size: int = 500,
    tile_borders: Optional[int] = None,
    **kwargs,
) -> str:
    """Write KLayout DRC macro.

    You can customize the shortcut to run the DRC macro from the Klayout GUI.

    Args:
        rules: list of rules.
        layers: layer definitions can be dict or dataclass.
        name: drc rule deck name.
        filepath: Optional macro path (defaults to .klayout/drc/name.lydrc).
        shortcut: to run macro from KLayout GUI.
        mode: tiled, default or deep (hierarchical).
        threads: number of threads.
        tile_size: in um for tile mode.
        tile_borders: sides for each. Defaults None to automatic.

    modes:

    - default
        - flat polygon handling
        - single threaded
        - no overhead
        - use for small layouts
        - no side effects
    - tiled
        - need to optimize tile size (maybe 500x500um). Works of each tile individually.
        - finite lookup range
        - output is flat
        - multithreading enable
        - scales with number of CPUs
        - scales with layout area
        - predictable runtime and and memory footprint
    - deep
        - hierarchical mode
        - preserves hierarchy in many cases
        - does not predictably scale with number of CPUs
        - experimental (either very fast of very slow)
        - mainly used for LVS layer preparation

    Klayout supports to switch modes and tile parameters during execution.
    However this function does support switching modes.

    .. code::

        import gdsfactory as gf
        from gdsfactory.geometry.write_drc import (
            write_drc_deck_macro,
            rule_enclosing,
            rule_width,
            rule_space,
            rule_separation,
            rule_area,
            rule_density,
        )
        rules = [
            rule_width(layer="WG", value=0.2),
            rule_space(layer="WG", value=0.2),
            rule_min_width_or_space(layer="WG", width=0.2, space=0.2), # faster
            rule_separation(layer1="HEATER", layer2="M1", value=1.0),
            rule_enclosing(layer1="VIAC", layer2="M1", value=0.2),
            rule_area(layer="WG", min_area_um2=0.05),
            rule_density(
                layer="WG", layer_floorplan="FLOORPLAN", min_density=0.5, max_density=0.6
            ),
            rule_not_inside(layer="VIAC", not_inside="NPP"),
        ]

        drc_rule_deck = write_drc_deck_macro(rules=rules, layers=gf.LAYER, mode="tiled")
        print(drc_rule_deck)

    """
    if mode not in modes:
        raise ValueError(f"{mode!r} not in {modes}")

    script = f"""<?xml version="1.0" encoding="utf-8"?>
<klayout-macro>
 <description>{name} DRC</description>
 <version/>
 <category>drc</category>
 <prolog/>
 <epilog/>
 <doc/>
 <autorun>false</autorun>
 <autorun-early>false</autorun-early>
 <shortcut>{shortcut}</shortcut>
 <show-in-menu>true</show-in-menu>
 <group-name>drc_scripts</group-name>
 <menu-path>tools_menu.drc.end</menu-path>
 <interpreter>dsl</interpreter>
 <dsl-interpreter-name>drc-dsl-xml</dsl-interpreter-name>
 <text># {name} DRC

# Read about Klayout DRC scripts in the User Manual under "Design Rule Check (DRC)"
# Based on https://gdsfactory.github.io/gdsfactory/notebooks/_2_klayout.html#Klayout-DRC
# and https://gdsfactory.github.io/gdsfactory/api.html#klayout-drc

report("{name} DRC")
time_start = Time.now
"""

    if mode == "tiled":
        script += f"""
threads({threads})
tiles({tile_size})
"""
        if tile_borders:
            script += f"""
tile_borders({tile_borders})
"""
    elif mode == "deep":
        script += """
deep
"""

    script += write_drc_deck(rules=rules, layers=layers)

    script += r"""
time_end = Time.now
print "run time #{(time_end-time_start).round(3)} seconds \n"
</text>
</klayout-macro>
"""
    filepath = filepath or get_klayout_path() / "drc" / f"{name}.lydrc"
    dirpath = filepath.parent
    dirpath.mkdir(parents=True, exist_ok=True)
    filepath = pathlib.Path(filepath)
    filepath.write_text(script)
    logger.info(f"Wrote DRC deck to {str(filepath)!r} with shortcut {shortcut!r}")
    return script


if __name__ == "__main__":
    import gdsfactory as gf

    nm = 1e-3

    rules = [
        # rule_min_width_or_space(layer="WG", width=0.2, space=0.2),
        # rule_width(layer="WG", value=0.2),
        # rule_space(layer="WG", value=0.2),
<<<<<<< HEAD
        # rule_separation(layer1="HEATER", layer2="M1", value=1.0),
        # rule_enclosing(layer1="VIAC", layer2="M1", value=0.2),
        # rule_area(layer="WG", min_area_um2=0.05),
        # rule_not_inside(layer="VIAC", not_inside="NPP"),
        connectivity_checks(["strip"], 1 * nm),
=======
        rule_separation(layer1="HEATER", layer2="M1", value=1.0),
        rule_enclosing(layer1="VIAC", layer2="M1", value=0.2),
        rule_area(layer="WG", min_area_um2=0.05),
        rule_not_inside(layer="VIAC", not_inside="NPP"),
        connectivity_checks(["strip"], 0.05),
>>>>>>> 19fe089b
    ]

    layers = gf.LAYER.dict()
    layers.update({"WG_PIN": (1, 10)})

    drc_rule_deck = write_drc_deck_macro(rules=rules, layers=layers, mode="tiled")
    print(drc_rule_deck)<|MERGE_RESOLUTION|>--- conflicted
+++ resolved
@@ -131,27 +131,6 @@
 """
 
 
-<<<<<<< HEAD
-def connectivity_checks(
-    cross_sections: List[CrossSectionSpec], pin_widths: Union[List[float], float]
-) -> str:
-    """Return script for photonic port connectivity check. Assumes the photonic port pins are inside the Component.
-
-    Args:
-        cross_sections: list of waveguide layers to check connectivity.
-        pin_widths: list of port pin widths or a single port pin width.
-    """
-    connectivity_check = ""
-    for i, layer_name in enumerate(cross_sections):
-        layer = gf.pdk.get_cross_section(layer_name).width
-        layer_name = gf.pdk.get_cross_section(layer_name).layer
-        connectivity_check = connectivity_check.join(
-            f"""{layer_name}2 = {layer_name}.merged\n
-{layer_name}2 = {layer_name}2.rectangles.without_area({layer} * {pin_widths if isinstance(pin_widths, float) else pin_widths[i]}) - {layer_name}2.rectangles.with_area({layer} * 2 * {pin_widths if isinstance(pin_widths, float) else pin_widths[i]})\n
-{layer_name}2.output(\"port alignment error\")\n
-{layer_name}.non_rectangles.output(\"port width check\")\n\n"""
-        )
-=======
 def connectivity_checks(WG_cross_sections: List[CrossSectionSpec], pin_widths: Union[List[float], float]):
     """Return script for photonic port connectivity check. Assumes the photonic port pins are inside the Component.
 
@@ -171,7 +150,6 @@
 {layer_name}_PIN2.non_rectangles.output(\"port width check\")\n\n"""
             )
 
->>>>>>> 19fe089b
 
     return connectivity_check
 
@@ -359,19 +337,11 @@
         # rule_min_width_or_space(layer="WG", width=0.2, space=0.2),
         # rule_width(layer="WG", value=0.2),
         # rule_space(layer="WG", value=0.2),
-<<<<<<< HEAD
         # rule_separation(layer1="HEATER", layer2="M1", value=1.0),
         # rule_enclosing(layer1="VIAC", layer2="M1", value=0.2),
         # rule_area(layer="WG", min_area_um2=0.05),
         # rule_not_inside(layer="VIAC", not_inside="NPP"),
         connectivity_checks(["strip"], 1 * nm),
-=======
-        rule_separation(layer1="HEATER", layer2="M1", value=1.0),
-        rule_enclosing(layer1="VIAC", layer2="M1", value=0.2),
-        rule_area(layer="WG", min_area_um2=0.05),
-        rule_not_inside(layer="VIAC", not_inside="NPP"),
-        connectivity_checks(["strip"], 0.05),
->>>>>>> 19fe089b
     ]
 
     layers = gf.LAYER.dict()
