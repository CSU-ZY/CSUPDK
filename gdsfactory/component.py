import datetime
import hashlib
import math
import os
import pathlib
import tempfile
import uuid
import warnings
from collections import Counter
from collections.abc import Iterable
from pathlib import Path
from typing import Any, Dict, List, Optional, Set, Tuple, Union

import gdstk
import numpy as np
import yaml
from omegaconf import DictConfig, OmegaConf
from typing_extensions import Literal

from gdsfactory.component_layout import (
    Label,
    Polygon,
    _align,
    _distribute,
    _GeometryHelper,
    _parse_layer,
)
from gdsfactory.component_reference import ComponentReference, Coordinate, SizeInfo
from gdsfactory.config import CONF, logger
from gdsfactory.cross_section import CrossSection
from gdsfactory.layers import LAYER_COLORS, LayerColor, LayerColors
from gdsfactory.port import (
    Port,
    auto_rename_ports,
    auto_rename_ports_counter_clockwise,
    auto_rename_ports_layer_orientation,
    auto_rename_ports_orientation,
    map_ports_layer_to_orientation,
    map_ports_to_orientation_ccw,
    map_ports_to_orientation_cw,
    select_ports,
)
from gdsfactory.serialization import clean_dict
from gdsfactory.snap import snap_to_grid

Plotter = Literal["holoviews", "matplotlib", "qt"]
Axis = Literal["x", "y"]


class MutabilityError(ValueError):
    pass


def _get_dependencies(component, references_set):
    for ref in component.references:
        references_set.add(ref.ref_cell)
        _get_dependencies(ref.ref_cell, references_set)


mutability_error_message = """
You cannot modify a Component after creation as it will affect all of its instances.

Create a new Component and add a reference to it.

For example:

# BAD
c = gf.components.bend_euler()
c.add_ref(gf.components.mzi())

# GOOD
c = gf.Component()
c.add_ref(gf.components.bend_euler())
c.add_ref(gf.components.mzi())
"""

PathType = Union[str, Path]
Float2 = Tuple[float, float]
Layer = Tuple[int, int]
Layers = Tuple[Layer, ...]
LayerSpec = Union[str, int, Layer, None]

tmp = pathlib.Path(tempfile.TemporaryDirectory().name) / "gdsfactory"
tmp.mkdir(exist_ok=True, parents=True)
_timestamp2019 = datetime.datetime.fromtimestamp(1572014192.8273)
MAX_NAME_LENGTH = 32


def _rnd(arr, precision=1e-4):
    arr = np.ascontiguousarray(arr)
    ndigits = round(-math.log10(precision))
    return np.ascontiguousarray(arr.round(ndigits) / precision, dtype=np.int64)


class Component(_GeometryHelper):
    """A Component is an empty canvas where you add polygons, references and ports \
            (to connect to other components).

    - stores settings that you use to build the component
    - stores info that you want to use
    - can return ports by type (optical, electrical ...)
    - can return netlist for circuit simulation
    - can write to GDS, OASIS
    - can show in klayout, matplotlib, 3D, QT viewer, holoviews
    - can return copy, mirror, flattened (no references)

    Args:
        name: component_name. Use @cell decorator for auto-naming.
        with_uuid: adds unique identifier.

    Properties:
        info: dictionary that includes
            - derived properties
            - external metadata (test_protocol, docs, ...)
            - simulation_settings
            - function_name
            - name: for the component

        settings:
            full: full settings passed to the function to create component.
            changed: changed settings.
            default: default component settings.
            child: dict info from the children, if any.
    """

    def __init__(
        self,
        name: str = "Unnamed",
        with_uuid: bool = False,
    ) -> None:
        """Initialize the Component object."""
        self.uid = str(uuid.uuid4())[:8]
        if with_uuid or name == "Unnamed":
            name += f"_{self.uid}"

        self._cell = gdstk.Cell(name=name)
        self.name = name
        self.info: Dict[str, Any] = {}

        self.settings: Dict[str, Any] = {}
        self._locked = False
        self.get_child_name = False
        self._reference_names_counter = Counter()
        self._reference_names_used = set()
        self._named_references = {}
<<<<<<< HEAD
=======
        self._references = []
>>>>>>> 9da53972

        self.ports = {}

    @property
    def references(self):
        return self._references

    @property
    def polygons(self):
        return self._cell.polygons

    @polygons.setter
    def polygons(self, value):
        self._cell.polygons = value

    @property
    def area(self):
        return self._cell.area

    @property
    def labels(self):
        return self._cell.labels

    @property
    def paths(self):
        return self._cell.paths

    @property
    def name(self):
        return self._cell.name

    @paths.setter
    def paths(self, value):
        self._cell.paths = value

    @labels.setter
    def labels(self, value):
        self._cell.labels = value

    @name.setter
    def name(self, value):
        self._cell.name = value

    def get_polygons(
        self,
        by_spec: bool = False,
        depth: Optional[int] = None,
        include_paths: bool = True,
    ):
        """Return a list of polygons in this cell.

        Args:
            by_spec: bool or tuple
                If True, the return value is a dictionary with the
                polygons of each individual pair (layer, datatype), which
                are used as keys.  If set to a tuple of (layer, datatype),
                only polygons with that specification are returned.
            depth: integer or None
                If not None, defines from how many reference levels to
                retrieve polygons.  References below this level will result
                in a bounding box.  If `by_spec` is True the key will be the
                name of this cell.

            include_paths: If True, polygonal representation of paths are also included in the result.

        Returns
            out : list of array-like[N][2] or dictionary
                List containing the coordinates of the vertices of each
                polygon, or dictionary with with the list of polygons (if
                `by_spec` is True).

        Note:
            Instances of `FlexPath` and `RobustPath` are also included in
            the result by computing their polygonal boundary.
        """
        if not by_spec:
            return self._cell.get_polygons(depth=depth, include_paths=include_paths)
        layers = self.get_layers()
        return {
            layer: self._cell.get_polygons(
                depth=depth,
                layer=layer[0],
                datatype=layer[1],
                include_paths=include_paths,
            )
            for layer in layers
        }

    def get_dependencies(self, recursive: bool = False) -> List["Component"]:
        """Return a set of the cells included in this cell as references.

        Args:
            recursive: If True returns dependencies recursively.

        Returns:
            out: list of Components referenced by this Component.
        """
        if not recursive:
            return list({ref.parent for ref in self.references})

        references_set = set()
        _get_dependencies(self, references_set=references_set)
        return list(references_set)

    def get_component_spec(self):
        return (
            dict(
                component=self.settings.function_name,
                settings=self.settings.changed,
            )
            if self.settings
            else dict(component=self.name, settings={})
        )

    def __getitem__(self, key):
        """Allows you to access named_references D['arc2'].

        Args:
            key: Element name to access within the Component.

        """
        try:
            return self.named_references[key]
        except KeyError as e:
            raise KeyError(f"{key!r} not in {self.named_references.keys()}") from e

    def __lshift__(self, element):
        """Convenience operator equivalent to add_ref()."""
        return self.add_ref(element)

    def unlock(self) -> None:
        """Only do this if you know what you are doing."""
        self._locked = False

    def lock(self) -> None:
        """Makes sure components can't add new elements or move existing ones.

        Components lock automatically when going into the CACHE to
        ensure one component does not change others
        """
        self._locked = True

    def __setitem__(self, key, element):
        """Allow adding polygons and cell references.

        like D['arc3'] = pg.arc()

        Args:
            key: Alias name.
            element: Object that will be accessible by alias name.

        """
        if isinstance(element, (ComponentReference, Polygon)):
            self.named_references[key] = element
        else:
            raise ValueError(
                f"Tried to assign alias {key!r} in Component {self.name!r},"
                "but failed because the item was not a ComponentReference"
            )

    @classmethod
    def __get_validators__(cls):
        """Get validators for the Component object."""
        yield cls.validate

    @classmethod
    def validate(cls, v):
        """Pydantic assumes component is valid if the following are true.

        - name characters < MAX_NAME_LENGTH
        - is not empty (has references or polygons)
        """
        MAX_NAME_LENGTH = 100
        assert isinstance(
            v, Component
        ), f"TypeError, Got {type(v)}, expecting Component"
        assert (
            len(v.name) <= MAX_NAME_LENGTH
        ), f"name `{v.name}` {len(v.name)} > {MAX_NAME_LENGTH} "
        return v

    @property
    def named_references(self):
        return self._named_references

    def add_label(
        self,
        text: str = "hello",
        position: Tuple[float, float] = (0.0, 0.0),
        magnification: float = 1.0,
        rotation: float = 0,
        anchor: str = "o",
        layer="TEXT",
        x_reflection=False,
    ) -> Label:
        """Adds Label to the Component.

        Args:
            text: Label text.
            position: x-, y-coordinates of the Label location.
            magnification: Magnification factor for the Label text.
            rotation: Angle rotation of the Label text.
            anchor: {'n', 'e', 's', 'w', 'o', 'ne', 'nw', ...}
                Position of the anchor relative to the text.
            layer: Specific layer(s) to put Label on.
            x_reflection: True reflects across the horizontal axis before rotation.
        """
        from gdsfactory.pdk import get_layer

        layer = get_layer(layer)

        gds_layer, gds_datatype = layer

        if type(text) is not str:
            text = text
        label = Label(
            text=text,
            origin=position,
            anchor=anchor,
            magnification=magnification,
            rotation=rotation,
            layer=gds_layer,
            texttype=gds_datatype,
            x_reflection=x_reflection,
        )
        self.add(label)
        return label

    @property
    def bbox(self):
        """Returns the bounding box of the ComponentReference.

        it snaps to 3 decimals in um (0.001um = 1nm precision)
        """
        bbox = self._cell.bounding_box()
        if bbox is None:
            bbox = ((0, 0), (0, 0))
        return np.round(bbox, 3)

    @property
    def ports_layer(self) -> Dict[str, str]:
        """Returns a mapping from layer0_layer1_E0: portName."""
        return map_ports_layer_to_orientation(self.ports)

    def port_by_orientation_cw(self, key: str, **kwargs):
        """Returns port by indexing them clockwise."""
        m = map_ports_to_orientation_cw(self.ports, **kwargs)
        if key not in m:
            raise KeyError(f"{key} not in {list(m.keys())}")
        key2 = m[key]
        return self.ports[key2]

    def port_by_orientation_ccw(self, key: str, **kwargs):
        """Returns port by indexing them clockwise."""
        m = map_ports_to_orientation_ccw(self.ports, **kwargs)
        if key not in m:
            raise KeyError(f"{key} not in {list(m.keys())}")
        key2 = m[key]
        return self.ports[key2]

    def get_ports_xsize(self, **kwargs) -> float:
        """Returns xdistance from east to west ports.

        Keyword Args:
            layer: port GDS layer.
            prefix: with in port name.
            orientation: in degrees.
            width: port width.
            layers_excluded: List of layers to exclude.
            port_type: optical, electrical, ...
        """
        ports_cw = self.get_ports_list(clockwise=True, **kwargs)
        ports_ccw = self.get_ports_list(clockwise=False, **kwargs)
        return snap_to_grid(ports_ccw[0].x - ports_cw[0].x)

    def get_ports_ysize(self, **kwargs) -> float:
        """Returns ydistance from east to west ports.

        Keyword Args:
            layer: port GDS layer.
            prefix: with in port name.
            orientation: in degrees.
            width: port width (um).
            layers_excluded: List of layers to exclude.
            port_type: optical, electrical, ...
        """
        ports_cw = self.get_ports_list(clockwise=True, **kwargs)
        ports_ccw = self.get_ports_list(clockwise=False, **kwargs)
        return snap_to_grid(ports_ccw[0].y - ports_cw[0].y)

    def plot_netlist(self, with_labels: bool = True, font_weight: str = "normal"):
        """Plots a netlist graph with networkx.

        Args:
            with_labels: add label to each node.
            font_weight: normal, bold.
        """
        import matplotlib.pyplot as plt
        import networkx as nx

        plt.figure()
        netlist = self.get_netlist()
        connections = netlist["connections"]
        placements = netlist["placements"]
        G = nx.Graph()
        G.add_edges_from(
            [
                (",".join(k.split(",")[:-1]), ",".join(v.split(",")[:-1]))
                for k, v in connections.items()
            ]
        )

        pos = {k: (v["x"], v["y"]) for k, v in placements.items()}
        labels = {k: ",".join(k.split(",")[:1]) for k in placements.keys()}
        nx.draw(
            G,
            with_labels=with_labels,
            font_weight=font_weight,
            labels=labels,
            pos=pos,
        )
        return G

    def get_netlist_yaml(self, **kwargs) -> Dict[str, Any]:
        from gdsfactory.get_netlist import get_netlist_yaml

        return get_netlist_yaml(self, **kwargs)

    def write_netlist(self, filepath: str) -> None:
        """Write netlist in YAML."""
        netlist = self.get_netlist()
        OmegaConf.save(netlist, filepath)

    def write_netlist_dot(self, filepath: Optional[str] = None) -> None:
        """Write netlist graph in DOT format."""
        from networkx.drawing.nx_agraph import write_dot

        filepath = filepath or f"{self.name}.dot"

        G = self.plot_netlist()
        write_dot(G, filepath)

    def get_netlist(self, **kwargs) -> Dict[str, Any]:
        """From Component returns instances, connections and placements dict.

        Keyword Args:
            component: to extract netlist.
            full_settings: True returns all, false changed settings.
            tolerance: tolerance in nm to consider two ports connected.
            exclude_port_types: optional list of port types to exclude from netlisting.
            get_instance_name: function to get instance name.

        Returns:
            Netlist dict (instances, connections, placements, ports)
                instances: Dict of instance name and settings.
                connections: Dict of Instance1Name,portName: Instace2Name,portName.
                placements: Dict of instance names and placements (x, y, rotation).
                ports: Dict portName: ComponentName,port.
                name: name of component.
        """
        from gdsfactory.get_netlist import get_netlist

        return get_netlist(component=self, **kwargs)

    def get_netlist_recursive(self, **kwargs) -> Dict[str, DictConfig]:
        """Returns recursive netlist for a component and subcomponents.

        Keyword Args:
            component: to extract netlist.
            component_suffix: suffix to append to each component name.
                useful if to save and reload a back-annotated netlist.
            get_netlist_func: function to extract individual netlists.
            full_settings: True returns all, false changed settings.
            tolerance: tolerance in nm to consider two ports connected.
            exclude_port_types: optional list of port types to exclude from netlisting.
            get_instance_name: function to get instance name.

        Returns:
            Dictionary of netlists, keyed by the name of each component.
        """
        from gdsfactory.get_netlist import get_netlist_recursive

        return get_netlist_recursive(component=self, **kwargs)

    def assert_ports_on_grid(self, nm: int = 1) -> None:
        """Asserts that all ports are on grid."""
        for port in self.ports.values():
            port.assert_on_grid(nm=nm)

    def get_ports(self, depth=None):
        """Returns copies of all the ports of the Component, rotated and \
                translated so that they're in their top-level position.

        The Ports returned are copies of the originals, but each copy has the same
        ``uid`` as the original so that they can be traced back to the original if needed.

        Args:
            depth : int or None
                If not None, defines from how many reference levels to
                retrieve Ports from.

        Returns:
            port_list : list of Port List of all Ports in the Component.
        """
        port_list = [p._copy() for p in self.ports.values()]

        if depth is None or depth > 0:
            for r in self.references:
                new_depth = None if depth is None else depth - 1
                ref_ports = r.parent.get_ports(depth=new_depth)

                # Transform ports that came from a reference
                ref_ports_transformed = []
                for rp in ref_ports:
                    new_port = rp._copy()
                    new_center, new_orientation = r._transform_port(
                        rp.center,
                        rp.orientation,
                        r.origin,
                        r.rotation,
                        r.x_reflection,
                    )
                    new_port.center = new_center
                    new_port.new_orientation = new_orientation
                    ref_ports_transformed.append(new_port)
                port_list += ref_ports_transformed

        return port_list

    def get_ports_dict(self, **kwargs) -> Dict[str, Port]:
        """Returns a dict of ports.

        Keyword Args:
            layer: port GDS layer.
            prefix: for example "E" for east, "W" for west ...
        """
        return select_ports(self.ports, **kwargs)

    def get_ports_list(self, **kwargs) -> List[Port]:
        """Returns list of ports.

        Keyword Args:
            layer: select ports with GDS layer.
            prefix: select ports with port name.
            orientation: select ports with orientation in degrees.
            width: select ports with port width.
            layers_excluded: List of layers to exclude.
            port_type: select ports with port_type (optical, electrical, vertical_te).
            clockwise: if True, sort ports clockwise, False: counter-clockwise.
        """
        return list(select_ports(self.ports, **kwargs).values())

    def ref(
        self,
        position: Coordinate = (0, 0),
        port_id: Optional[str] = None,
        rotation: float = 0,
        h_mirror: bool = False,
        v_mirror: bool = False,
    ) -> "ComponentReference":
        """Returns Component reference.

        Args:
            position: x, y position.
            port_id: name of the port.
            rotation: in degrees.
            h_mirror: horizontal mirror using y axis (x, 1) (1, 0).
                This is the most common mirror.
            v_mirror: vertical mirror using x axis (1, y) (0, y).
        """
        _ref = ComponentReference(self)

        if port_id and port_id not in self.ports:
            raise ValueError(f"port {port_id} not in {self.ports.keys()}")

        origin = self.ports[port_id].center if port_id else (0, 0)
        if h_mirror:
            _ref.reflect_h(port_id)

        if v_mirror:
            _ref.reflect_v(port_id)

        if rotation != 0:
            _ref.rotate(rotation, origin)
        _ref.move(origin, position)

        return _ref

    def ref_center(self, position=(0, 0)):
        """Returns a reference of the component centered at (x=0, y=0)."""
        si = self.size_info
        yc = si.south + si.height / 2
        xc = si.west + si.width / 2
        center = (xc, yc)
        _ref = ComponentReference(self)
        _ref.move(center, position)
        return _ref

    def __repr__(self) -> str:
        """Return a string representation of the object."""
        return f"{self.name}: uid {self.uid}, ports {list(self.ports.keys())}, references {list(self.named_references.keys())}, {len(self.polygons)} polygons"

    def pprint(self) -> None:
        """Prints component info."""
        # print(OmegaConf.to_yaml(self.to_dict()))
        print(yaml.dump(self.to_dict()))

    def pprint_ports(self) -> None:
        """Prints component netlists."""
        ports_list = self.get_ports_list()
        for port in ports_list:
            print(port)

    @property
    def metadata_child(self) -> DictConfig:
        """Returns metadata from child if any, Otherwise returns component own.

        metadata Great to access the children metadata at the bottom of the
        hierarchy.
        """
        settings = dict(self.settings)

        while settings.get("child"):
            settings = settings.get("child")

        return DictConfig(dict(settings))

    @property
    def metadata(self) -> DictConfig:
        return DictConfig(dict(self.settings))

    def add_port(
        self,
        name: Optional[Union[str, object]] = None,
        center: Optional[Tuple[float, float]] = None,
        width: Optional[float] = None,
        orientation: Optional[float] = None,
        port: Optional[Port] = None,
        layer: LayerSpec = None,
        port_type: str = "optical",
        cross_section: Optional[CrossSection] = None,
    ) -> Port:
        """Add port to component.

        You can copy an existing port like add_port(port = existing_port) or
        create a new port add_port(myname, mycenter, mywidth, myorientation).
        You can also copy an existing port
        with a new name add_port(port = existing_port, name = new_name)

        Args:
            name: port name.
            center: x, y.
            width: in um.
            orientation: in deg.
            port: optional port.
            layer: port layer.
            port_type: optical, electrical, vertical_dc, vertical_te, vertical_tm.
            cross_section: port cross_section.
        """
        from gdsfactory.pdk import get_layer

        layer = get_layer(layer)

        if port:
            if not isinstance(port, Port):
                raise ValueError(f"add_port() needs a Port, got {type(port)}")
            p = port.copy()
            if name is not None:
                p.name = name
            p.parent = self

        elif isinstance(name, Port):
            p = name.copy()
            p.parent = self
            name = p.name
        else:
            if width is None:
                raise ValueError("Port needs width parameter (um).")
            if center is None:
                raise ValueError("Port needs center parameter (x, y) um.")

            p = Port(
                name=name,
                center=center,
                width=width,
                orientation=orientation,
                parent=self,
                layer=layer,
                port_type=port_type,
                cross_section=cross_section,
            )
        if name is not None:
            p.name = name
        if p.name in self.ports:
            raise ValueError(f"add_port() Port name {p.name!r} exists in {self.name!r}")

        self.ports[p.name] = p
        return p

    def add_ports(
        self, ports: Union[List[Port], Dict[str, Port]], prefix: str = ""
    ) -> None:
        """Add a list or dict of ports.

        you can include a prefix to add to the new port names to avoid name conflicts.

        Args:
            ports: list or dict of ports.
            prefix: to prepend to each port name.
        """
        ports = ports if isinstance(ports, list) else ports.values()
        for port in list(ports):
            name = f"{prefix}{port.name}" if prefix else port.name
            self.add_port(name=name, port=port)

    def snap_ports_to_grid(self, nm: int = 1) -> None:
        for port in self.ports.values():
            port.snap_to_grid(nm=nm)

    def remove_layers(
        self,
        layers: Union[List[Tuple[int, int]], Tuple[int, int]],
        include_labels: bool = True,
        invert_selection: bool = False,
        recursive: bool = True,
    ) -> "Component":
        """Remove a list of layers and returns the same Component.

        Args:
            layers: list of layers to remove.
            include_labels: remove labels on those layers.
            invert_selection: removes all layers except layers specified.
            recursive: operate on the cells included in this cell.
        """
        D = self.flatten() if recursive and self.references else self
        for polygon in D.polygons:
            if (polygon.layer, polygon.datatype) in layers:
                D.remove(polygon)

        for path in D.paths:
            D.remove(
                path for layer in zip(path.layers, path.datatypes) if layer in layers
            )

        if include_labels:
            new_labels = []
            for label in D.labels:
                original_layer = (label.layer, label.texttype)
                original_layer = _parse_layer(original_layer)
                if invert_selection:
                    keep_layer = original_layer in layers
                else:
                    keep_layer = original_layer not in layers
                if keep_layer:
                    new_labels += [label]
            D.labels.clear()
            D.labels.extend(new_labels)
        return D

    def extract(
        self,
        layers: List[Union[Tuple[int, int], str]],
    ) -> "Component":
        """Extract polygons from a Component and returns a new Component.

        based on phidl.geometry.
        """
        from gdsfactory.pdk import get_layer

        if type(layers) not in (list, tuple):
            raise ValueError(f"layers {layers!r} needs to be a list or tuple")

        layers = [get_layer(layer) for layer in layers]
        # component = self.copy()
        # component._cell.filter(spec=layers, remove=False)

        component = Component()
        poly_dict = self.get_polygons(by_spec=True, include_paths=False)

        for layer in layers:
            if layer in poly_dict:
                polygons = poly_dict[layer]
                for polygon in polygons:
                    component.add_polygon(polygon)

        for layer in layers:
            for path in self._cell.get_paths(layer=layer):
                component.add(path)

        return component

    def add_polygon(self, points, layer=np.nan):
        """Adds a Polygon to the Component.

        Args:
            points: Coordinates of the vertices of the Polygon.
            layer: layer spec to add polygon on.
        """
        from gdsfactory.pdk import get_layer

        layer = get_layer(layer)

        if layer is None:
            return None

        try:
            if isinstance(layer, set):
                return [self.add_polygon(points, ly) for ly in layer]
            elif all(isinstance(ly, (Layer)) for ly in layer):
                return [self.add_polygon(points, ly) for ly in layer]
            elif len(layer) > 2:  # Someone wrote e.g. layer = [1,4,5]
                raise ValueError(
                    """ [PHIDL] If specifying multiple layers
                you must use set notation, e.g. {1,5,8} """
                )
        except Exception:
            pass

        if isinstance(points, gdstk.Polygon):
            # if layer is unspecified or matches original polygon, just add it as-is
            polygon = points
            if layer is np.nan or (
                isinstance(layer, tuple) and (polygon.layer, polygon.datatype) == layer
            ):
                polygon = Polygon(polygon.points, polygon.layer, polygon.datatype)
            else:
                layer, datatype = _parse_layer(layer)
                polygon = Polygon(polygon.points, layer, datatype)
            self.add(polygon)
            return polygon

        points = np.asarray(points)
        if points.ndim == 1 and isinstance(points[0], gdstk.Polygon):
            return [self.add_polygon(poly, layer=layer) for poly in points]
        if layer is np.nan:
            layer = 0

        if points.ndim == 2:
            # add single polygon from points
            if len(points[0]) > 2:
                # Convert to form [[1,2],[3,4],[5,6]]
                points = np.column_stack(points)
            layer, datatype = _parse_layer(layer)
            polygon = Polygon(points, layer=layer, datatype=datatype)
            self.add(polygon)
            return polygon
        elif points.ndim == 3:
            layer, datatype = _parse_layer(layer)
            polygons = [
                Polygon(ppoints, layer=layer, datatype=datatype) for ppoints in points
            ]
            self.add(*polygons)
            return polygons
        else:
            raise ValueError(f"Unable to add {points.ndim}-dimensional points object")

    def copy(self) -> "Component":
        return copy(self)

    def copy_child_info(self, component: "Component") -> None:
        """Copy info from child component into parent.

        Parent components can access child cells settings.
        """
        if not isinstance(component, Component):
            raise ValueError(f"{type(component)} is not a Component")

        self.get_child_name = True
        self.child = component
        self.info.update(component.info)

    @property
    def size_info(self) -> SizeInfo:
        """Size info of the component."""
        return SizeInfo(self.bbox)

    def get_setting(self, setting: str) -> Union[str, int, float]:
        return (
            self.info.get(setting)
            or self.settings.full.get(setting)
            or self.metadata_child.get(setting)
        )

    def is_unlocked(self) -> None:
        """Raises error if Component is locked."""
        if self._locked:
            raise MutabilityError(
                f"Component {self.name!r} cannot be modified as it's already on cache. "
                + mutability_error_message
            )

    def _add(self, element) -> None:
        """Add a new element or list of elements to this Component.

        Args:
            element: Polygon, ComponentReference or iterable
                The element or iterable of elements to be inserted in this cell.

        Raises:
            MutabilityError: if component is locked.
        """
        self.is_unlocked()
        if isinstance(element, ComponentReference):
            self._cell.add(element._reference)
            self._references.append(element)
        else:
            self._cell.add(element)

    def add(self, element) -> None:
        """Add a new element or list of elements to this Component.

        Args:
            element: Polygon, ComponentReference or iterable
                The element or iterable of elements to be inserted in this cell.

        Raises:
            MutabilityError: if component is locked.
        """
        if isinstance(element, ComponentReference):
            self._register_reference(element)
            self._add(element)
        elif isinstance(element, Iterable):
            for subelement in element:
                self.add(subelement)
        else:
            self._add(element)

    def add_array(
        self,
        component: "Component",
        columns: int = 2,
        rows: int = 2,
        spacing: Tuple[float, float] = (100, 100),
        alias: Optional[str] = None,
    ) -> ComponentReference:
        """Creates a ComponentReference reference to a Component.

        Args:
            component: The referenced component.
            columns: Number of columns in the array.
            rows: Number of rows in the array.
            spacing: array-like[2] of int or float.
                Distance between adjacent columns and adjacent rows.
            alias: str or None. Alias of the referenced Component.

        Returns
            a: ComponentReference containing references to the Component.
        """
        if not isinstance(component, Component):
            raise TypeError("add_array() needs a Component object.")
        ref = ComponentReference(
            component=component,
            columns=int(round(columns)),
            rows=int(round(rows)),
            spacing=spacing,
        )
        ref.name = None
        self._add(ref)
        self._register_reference(reference=ref, alias=alias)
        return ref

    def distribute(
        self, elements="all", direction="x", spacing=100, separation=True, edge="center"
    ):
        """Distributes the specified elements in the Component.

        Args:
            elements : array-like of objects or 'all'
                Elements to distribute.
            direction : {'x', 'y'}
                Direction of distribution; either a line in the x-direction or
                y-direction.
            spacing : int or float
                Distance between elements.
            separation : bool
                If True, guarantees elements are separated with a fixed spacing
                between; if  False, elements are spaced evenly along a grid.
            edge : {'x', 'xmin', 'xmax', 'y', 'ymin', 'ymax'}
                Which edge to perform the distribution along (unused if
                separation == True)

        """
        if elements == "all":
            elements = self.polygons + self.references
        _distribute(
            elements=elements,
            direction=direction,
            spacing=spacing,
            separation=separation,
            edge=edge,
        )
        return self

    def align(self, elements="all", alignment="ymax"):
        """Align elements in the Component.

        Args:
            elements : array-like of objects, or 'all'
                Elements in the Component to align.
            alignment : {'x', 'y', 'xmin', 'xmax', 'ymin', 'ymax'}
                Which edge to align along (e.g. 'ymax' will move the elements such
                that all of their topmost points are aligned).
        """
        if elements == "all":
            elements = self.polygons + self.references
        _align(elements, alignment=alignment)
        return self

    def flatten(self, single_layer: Optional[Tuple[int, int]] = None):
        """Returns a flattened copy of the component.

        Flattens the hierarchy of the Component such that there are no longer
        any references to other Components. All polygons and labels from
        underlying references are copied and placed in the top-level Component.
        If single_layer is specified, all polygons are moved to that layer.

        Args:
            single_layer: move all polygons are moved to the specified (optional).
        """
        component_flat = Component()

        poly_dict = self.get_polygons(by_spec=True, include_paths=False)
        for layer, polys in poly_dict.items():
            if polys:
                component_flat.add_polygon(polys, layer=single_layer or layer)

        for path in self._cell.get_paths():
            component_flat.add(path)

        component_flat.info = self.info.copy()
        component_flat.add_ports(self.ports)
        return component_flat

    def flatten_reference(self, ref: ComponentReference):
        """From existing cell replaces reference with a flatten reference \
        which has the transformations already applied.

        Transformed reference keeps the original name.

        Args:
            ref: the reference to flatten into a new cell.

        """
        from gdsfactory.functions import transformed

        self.remove(ref)
        new_component = transformed(ref, decorator=None)
        self.add_ref(new_component, alias=ref.name)

    def add_ref(
        self, component: "Component", alias: Optional[str] = None, **kwargs
    ) -> "ComponentReference":
        """Add ComponentReference to the current Component."""
        if not isinstance(component, Component):
            raise TypeError(f"type = {type(Component)} needs to be a Component.")
        ref = ComponentReference(component, **kwargs)
        self._add(ref)
        self._register_reference(reference=ref, alias=alias)
        return ref

    def _register_reference(
        self, reference: ComponentReference, alias: Optional[str] = None
    ) -> None:
        component = reference.parent
        reference.owner = self

        if alias is None:
            if reference.name is not None:
                alias = reference.name
            else:
                prefix = (
                    component.settings.function_name
                    if hasattr(component, "settings")
                    and hasattr(component.settings, "function_name")
                    else component.name
                )
                self._reference_names_counter.update({prefix: 1})
                alias = f"{prefix}_{self._reference_names_counter[prefix]}"

                while alias in self._named_references:
                    self._reference_names_counter.update({prefix: 1})
                    alias = f"{prefix}_{self._reference_names_counter[prefix]}"

        reference.name = alias
        self._named_references[alias] = reference

    @property
    def layers(self):
        """Returns a set of the Layers in the Component."""
        return self.get_layers()

    def get_layers(self) -> Set[Tuple[int, int]]:
        """Return a set of (layer, datatype).

        .. code ::

            import gdsfactory as gf
            gf.components.straight().get_layers() == {(1, 0), (111, 0)}
        """
        polygons = self._cell.get_polygons(depth=None)
        return {(polygon.layer, polygon.datatype) for polygon in polygons}

    def _repr_html_(self):
        """Show geometry in klayout and in matplotlib for jupyter notebooks."""
        self.show(show_ports=False)  # show in klayout
        self.plot(plotter="matplotlib")
        return self.__repr__()

    def plot(self, plotter: Optional[Plotter] = None, **kwargs) -> None:
        """Returns component plot.

        Args:
            plotter: backend ('holoviews', 'matplotlib', 'qt').

        Keyword Args:
            show_ports: Sets whether ports are drawn.
            show_subports: Sets whether subports (ports that belong to references) are drawn.
            label_aliases: Sets whether aliases are labeled with a text name.
            new_window: If True, each call to quickplot() will generate a separate window.
            blocking: If True, calling quickplot() will pause execution of ("block") the
                remainder of the python code until the quickplot() window is closed.
                If False, the window will be opened and code will continue to run.
            zoom_factor: Sets the scaling factor when zooming the quickplot window with the
                mousewheel/trackpad.
            interactive_zoom: Enables using mousewheel/trackpad to zoom.
            fontsize: for labels.
            layers_excluded: list of layers to exclude.
            layer_colors: layer_colors colors loaded from Klayout.
            min_aspect: minimum aspect ratio.
        """
        plotter = plotter or CONF.get("plotter", "matplotlib")

        if plotter == "matplotlib":
            from gdsfactory.quickplotter import quickplot

            return quickplot(self, **kwargs)
        elif plotter == "holoviews":
            try:
                import holoviews as hv

                hv.extension("bokeh")
            except ImportError as e:
                print("you need to `pip install holoviews`")
                raise e

            return self.ploth(**kwargs)

        elif plotter == "qt":
            from gdsfactory.quickplotter import quickplot2

            return quickplot2(self)

    def plotqt(self):
        from gdsfactory.quickplotter import quickplot2

        return quickplot2(self)

    def ploth(
        self,
        layers_excluded: Optional[Layers] = None,
        layer_colors: LayerColors = LAYER_COLORS,
        min_aspect: float = 0.25,
        padding: float = 0.5,
    ):
        """Plot component in holoviews.

        Args:
            layers_excluded: list of layers to exclude.
            layer_colors: layer_colors colors loaded from Klayout.
            min_aspect: minimum aspect ratio.
            padding: around bounding box.

        Returns:
            Holoviews Overlay to display all polygons.
        """
        from gdsfactory.add_pins import get_pin_triangle_polygon_tip

        try:
            import holoviews as hv

            hv.extension("bokeh")
        except ImportError as e:
            print("you need to `pip install holoviews`")
            raise e

        self._bb_valid = False  # recompute the bounding box
        b = self.bbox + ((-padding, -padding), (padding, padding))
        b = np.array(b.flat)
        center = np.array((np.sum(b[::2]) / 2, np.sum(b[1::2]) / 2))
        size = np.array((np.abs(b[2] - b[0]), np.abs(b[3] - b[1])))
        dx = np.array(
            (
                np.maximum(min_aspect * size[1], size[0]) / 2,
                np.maximum(size[1], min_aspect * size[0]) / 2,
            )
        )
        b = np.hstack((center - dx, center + dx))

        plots_to_overlay = []
        layers_excluded = [] if layers_excluded is None else layers_excluded

        for layer, polygon in self.get_polygons(by_spec=True).items():
            if layer in layers_excluded:
                continue

            try:
                layer = layer_colors.get_from_tuple(layer)
            except ValueError:
                layers = list(layer_colors._layers.keys())
                warnings.warn(f"{layer!r} not defined in {layers}")
                layer = LayerColor(gds_layer=layer[0], gds_datatype=layer[1])

            plots_to_overlay.append(
                hv.Polygons(polygon, label=str(layer.name)).opts(
                    data_aspect=1,
                    frame_width=500,
                    fill_alpha=layer.alpha,
                    ylim=(b[1], b[3]),
                    xlim=(b[0], b[2]),
                    color=layer.color,
                    line_alpha=layer.alpha,
                    tools=["hover"],
                )
            )
        for name, port in self.ports.items():
            name = str(name)
            polygon, ptip = get_pin_triangle_polygon_tip(port=port)

            plots_to_overlay.append(
                hv.Polygons(polygon, label=name).opts(
                    data_aspect=1,
                    frame_width=500,
                    fill_alpha=0,
                    ylim=(b[1], b[3]),
                    xlim=(b[0], b[2]),
                    color="red",
                    line_alpha=layer.alpha,
                    tools=["hover"],
                )
                * hv.Text(ptip[0], ptip[1], name)
            )

        return hv.Overlay(plots_to_overlay).opts(
            show_legend=True, shared_axes=False, ylim=(b[1], b[3]), xlim=(b[0], b[2])
        )

    def show(
        self,
        show_ports: bool = False,
        show_subports: bool = False,
        port_marker_layer: Layer = "SHOW_PORTS",
        **kwargs,
    ) -> None:
        """Show component in klayout.

        returns a copy of the Component, so the original component remains intact.
        with pins markers on each port show_ports = True, and optionally also
        the ports from the references (show_subports=True)

        Args:
            show_ports: shows component with port markers and labels.
            show_subports: add ports markers and labels to references.
            port_marker_layer: for the ports.

        Keyword Args:
            gdspath: GDS file path to write to.
            gdsdir: directory for the GDS file. Defaults to /tmp/.
            unit: unit size for objects in library. 1um by default.
            precision: for object dimensions in the library (m). 1nm by default.
            timestamp: Defaults to 2019-10-25. If None uses current time.
        """
        from gdsfactory.add_pins import add_pins_triangle
        from gdsfactory.show import show

        if show_subports:
            component = self.copy()
            component.name = self.name
            for reference in component.references:
                if isinstance(component, ComponentReference):
                    add_pins_triangle(
                        component=component,
                        reference=reference,
                        layer=port_marker_layer,
                    )

        elif show_ports:
            component = self.copy()
            component.name = self.name
            add_pins_triangle(component=component, layer=port_marker_layer)
        else:
            component = self

        show(component, **kwargs)

    def to_3d(self, *args, **kwargs):
        """Returns Component 3D trimesh Scene.

        Keyword Args:
            component: to exture in 3D.
            layer_colors: layer colors from Klayout Layer Properties file.
                Defaults to active PDK.layer_colors.
            layer_stack: contains thickness and zmin for each layer.
                Defaults to active PDK.layer_stack.
            exclude_layers: layers to exclude.
        """
        from gdsfactory.export.to_3d import to_3d

        return to_3d(self, *args, **kwargs)

    def write_gds(
        self,
        gdspath: Optional[PathType] = None,
        gdsdir: Optional[PathType] = None,
        unit: float = 1e-6,
        precision: Optional[float] = None,
        timestamp: Optional[datetime.datetime] = _timestamp2019,
        logging: bool = True,
        on_duplicate_cell: Optional[str] = "warn",
    ) -> Path:
        """Write component to GDS and returns gdspath.

        Args:
            gdspath: GDS file path to write to.
            gdsdir: directory for the GDS file. Defaults to /tmp/randomFile/gdsfactory.
            unit: unit size for objects in library. 1um by default.
            precision: for dimensions in the library (m). 1nm by default.
            timestamp: Defaults to 2019-10-25 for consistent hash.
                If None uses current time.
            logging: disable GDS path logging, for example for showing it in klayout.
            on_duplicate_cell: specify how to resolve duplicate-named cells. Choose one of the following:
                "warn" (default): overwrite all duplicate cells with one of the duplicates (arbitrarily).
                "error": throw a ValueError when attempting to write a gds with duplicate cells.
                "overwrite": overwrite all duplicate cells with one of the duplicates, without warning.
                None: do not try to resolve (at your own risk!)
        """
        from gdsfactory.pdk import get_grid_size

        precision = precision or get_grid_size() * 1e-6

        gdsdir = (
            gdsdir or pathlib.Path(tempfile.TemporaryDirectory().name) / "gdsfactory"
        )
        gdsdir = pathlib.Path(gdsdir)
        gdspath = gdspath or gdsdir / f"{self.name}.gds"
        gdspath = pathlib.Path(gdspath)
        gdsdir = gdspath.parent
        gdsdir.mkdir(exist_ok=True, parents=True)

        cells = self.get_dependencies(recursive=True)
        cell_names = [cell.name for cell in list(cells)]
        cell_names_unique = set(cell_names)

        if len(cell_names) != len(set(cell_names)):
            for cell_name in cell_names_unique:
                cell_names.remove(cell_name)

            if on_duplicate_cell == "error":
                raise ValueError(
                    f"Duplicated cell names in {self.name!r}: {cell_names!r}"
                )
            elif on_duplicate_cell in {"warn", "overwrite"}:
                if on_duplicate_cell == "warn":
                    warnings.warn(
                        f"Duplicated cell names in {self.name!r}:  {cell_names}",
                    )
                cells_dict = {cell.name: cell._cell for cell in cells}
                cells = cells_dict.values()
            elif on_duplicate_cell is not None:
                raise ValueError(
                    f"on_duplicate_cell: {on_duplicate_cell!r} not in (None, warn, error, overwrite)"
                )

        all_cells = [self._cell] + sorted(cells, key=lambda cc: cc.name)

        no_name_cells = [
            cell.name for cell in all_cells if cell.name.startswith("Unnamed")
        ]

        if no_name_cells:
            warnings.warn(
                f"Component {self.name!r} contains {len(no_name_cells)} Unnamed cells"
            )

        # for cell in all_cells:
        #     print(cell.name, type(cell))

        lib = gdstk.Library(unit=unit, precision=precision)
        lib.add(self._cell)
        lib.add(*self._cell.dependencies(True))

        # self.path = gdspath
        lib.write_gds(gdspath, timestamp=timestamp)
        if logging:
            logger.info(f"Write GDS to {str(gdspath)!r}")
        return gdspath

    def write_gds_with_metadata(self, *args, **kwargs) -> Path:
        """Write component in GDS and metadata (component settings) in YAML."""
        gdspath = self.write_gds(*args, **kwargs)
        metadata = gdspath.with_suffix(".yml")
        metadata.write_text(self.to_yaml(with_cells=True, with_ports=True))
        logger.info(f"Write YAML metadata to {str(metadata)!r}")
        return gdspath

    def write_oas(self, filename, **write_kwargs) -> Path:
        """Write component in OASIS format."""
        if str(filename).lower().endswith(".gds"):
            # you are looking for write_gds
            self.write_gds(filename, **write_kwargs)
            return
        try:
            import klayout.db as pya
        except ImportError as err:
            err.args = (
                "you need klayout package to write OASIS\n"
                "pip install klayout\n" + err.args[0],
            ) + err.args[1:]
            raise
        if not filename.lower().endswith(".oas"):
            filename += ".oas"
        fileroot = os.path.splitext(filename)[0]
        tempfilename = f"{fileroot}-tmp.gds"

        self.write_gds(tempfilename, **write_kwargs)
        layout = pya.Layout()
        layout.read(tempfilename)

        # there can only be one top_cell because we only wrote one component
        topcell = layout.top_cell()
        topcell.write(filename)
        os.remove(tempfilename)
        logger.info(f"Write OASIS to {filename!r}")
        return Path(filename)

    def to_dict(
        self,
        ignore_components_prefix: Optional[List[str]] = None,
        ignore_functions_prefix: Optional[List[str]] = None,
        with_cells: bool = False,
        with_ports: bool = False,
    ) -> Dict[str, Any]:
        """Returns Dict representation of a component.

        Args:
            ignore_components_prefix: for components to ignore when exporting.
            ignore_functions_prefix: for functions to ignore when exporting.
            with_cells: write cells recursively.
            with_ports: write port information dict.
        """
        d = {}
        if with_ports:
            ports = {port.name: port.to_dict() for port in self.get_ports_list()}
            d["ports"] = ports

        if with_cells:
            cells = recurse_structures(
                self,
                ignore_functions_prefix=ignore_functions_prefix,
                ignore_components_prefix=ignore_components_prefix,
            )
            d["cells"] = clean_dict(cells)

        d["name"] = self.name
        d["settings"] = clean_dict(dict(self.settings))
        return d

    def to_yaml(self, **kwargs) -> str:
        """Write Dict representation of a component in YAML format.

        Args:
            ignore_components_prefix: for components to ignore when exporting.
            ignore_functions_prefix: for functions to ignore when exporting.
            with_cells: write cells recursively.
            with_ports: write port information.
        """
        return OmegaConf.to_yaml(self.to_dict(**kwargs))

    def to_dict_polygons(self) -> Dict[str, Any]:
        """Returns a dict representation of the flattened component."""
        d = {}
        polygons = {}
        layer_to_polygons = self.get_polygons(by_spec=True)

        for layer, polygons_layer in layer_to_polygons.items():
            layer_name = f"{layer[0]}_{layer[1]}"
            for polygon in polygons_layer:
                polygons[layer_name] = [tuple(snap_to_grid(v)) for v in polygon]

        ports = {port.name: port.settings for port in self.get_ports_list()}
        clean_dict(ports)
        clean_dict(polygons)
        d.info = self.info
        d.polygons = polygons
        d.ports = ports
        return d

    def auto_rename_ports(self, **kwargs) -> None:
        """Rename ports by orientation NSEW (north, south, east, west).

        Keyword Args:
            function: to rename ports.
            select_ports_optical: to select optical ports.
            select_ports_electrical: to select electrical ports.
            prefix_optical: prefix.
            prefix_electrical: prefix.

        .. code::

                 3   4
                 |___|_
             2 -|      |- 5
                |      |
             1 -|______|- 6
                 |   |
                 8   7
        """
        self.is_unlocked()
        auto_rename_ports(self, **kwargs)

    def auto_rename_ports_counter_clockwise(self, **kwargs) -> None:
        self.is_unlocked()
        auto_rename_ports_counter_clockwise(self, **kwargs)

    def auto_rename_ports_layer_orientation(self, **kwargs) -> None:
        self.is_unlocked()
        auto_rename_ports_layer_orientation(self, **kwargs)

    def auto_rename_ports_orientation(self, **kwargs) -> None:
        """Rename ports by orientation NSEW (north, south, east, west).

        Keyword Args:
            function: to rename ports.
            select_ports_optical: to select ports.
            select_ports_electrical:
            prefix_optical:
            prefix_electrical:

        .. code::

                 N0  N1
                 |___|_
            W1 -|      |- E1
                |      |
            W0 -|______|- E0
                 |   |
                S0   S1
        """
        self.is_unlocked()
        auto_rename_ports_orientation(self, **kwargs)

    def move(
        self,
        origin: Float2 = (0, 0),
        destination: Optional[Float2] = None,
        axis: Optional[Axis] = None,
    ) -> "Component":
        """Returns new Component with a moved reference to the original.

        component.

        Args:
            origin: of component.
            destination: x, y.
            axis: x or y.
        """
        from gdsfactory.functions import move

        return move(component=self, origin=origin, destination=destination, axis=axis)

    def mirror(
        self,
        p1: Float2 = (0, 1),
        p2: Float2 = (0, 0),
    ) -> "Component":
        """Returns new Component with a mirrored reference.

        Args:
            p1: first point to define mirror axis.
            p2: second point to define mirror axis.
        """
        from gdsfactory.functions import mirror

        return mirror(component=self, p1=p1, p2=p2)

    def rotate(self, angle: float = 90) -> "Component":
        """Returns a new component with a rotated reference to the original.

        component.

        Args:
            angle: in degrees.
        """
        from gdsfactory.functions import rotate

        return rotate(component=self, angle=angle)

    def add_padding(self, **kwargs) -> "Component":
        """Returns new component with padding.

        Keyword Args:
            component: for padding.
            layers: list of layers.
            suffix for name.
            default: default padding (50um).
            top: north padding.
            bottom: south padding.
            right: east padding.
            left: west padding.
        """
        from gdsfactory.add_padding import add_padding

        return add_padding(component=self, **kwargs)

    def absorb(self, reference) -> "Component":
        """Absorbs polygons from ComponentReference into Component.

        Destroys the reference in the process but keeping the polygon geometry.

        Args:
            reference: ComponentReference to be absorbed into the Component.
        """
        if reference not in self.references:
            raise ValueError(
                "The reference you asked to absorb does not exist in this Component."
            )
        ref_polygons = reference.get_polygons(by_spec=True, include_paths=False)
        for (layer, polys) in ref_polygons.items():
            [self.add_polygon(points=p, layer=layer) for p in polys]

        self.add(reference.parent.labels)
        self.add(reference.get_paths())
        self.remove(reference)
        return self

    def remove(self, items):
        """Removes items from a Component, which can include Ports, PolygonSets \
        CellReferences, ComponentReferences and Labels.

        Args:
            items: list of Items to be removed from the Component.
        """
        if not hasattr(items, "__iter__"):
            items = [items]
        for item in items:
            if isinstance(item, Port):
                self.ports = {k: v for k, v in self.ports.items() if v != item}
            elif isinstance(item, gdstk.Reference):
                self._cell.remove(item)
                item.owner = None
            elif isinstance(item, ComponentReference):
                self.references.remove(item)
                self._cell.remove(item._reference)
                item.owner = None
                self._named_references.pop(item.name)
            else:
                self._cell.remove(item)

        self._bb_valid = False
        return self

    def hash_geometry(self, precision: float = 1e-4) -> str:
        """Returns an SHA1 hash of the geometry in the Component.

        For each layer, each polygon is individually hashed and then the polygon hashes
        are sorted, to ensure the hash stays constant regardless of the ordering
        the polygons.  Similarly, the layers are sorted by (layer, datatype).

        Args:
            precision: Rounding precision for the the objects in the Component.
                For instance, a precision of 1e-2 will round a point at
                (0.124, 1.748) to (0.12, 1.75).

        """
        polygons_by_spec = self.get_polygons(by_spec=True)
        layers = np.array(list(polygons_by_spec.keys()))
        sorted_layers = layers[np.lexsort((layers[:, 0], layers[:, 1]))]

        final_hash = hashlib.sha1()
        for layer in sorted_layers:
            layer_hash = hashlib.sha1(layer.astype(np.int64)).digest()
            polygons = polygons_by_spec[tuple(layer)]
            polygons = [_rnd(p.points, precision) for p in polygons]
            polygon_hashes = np.sort([hashlib.sha1(p).digest() for p in polygons])
            final_hash.update(layer_hash)
            for ph in polygon_hashes:
                final_hash.update(ph)

        return final_hash.hexdigest()

    def get_labels(
        self, apply_repetitions=True, depth: Optional[int] = None, layer=None
    ) -> List[Label]:
        from gdsfactory.pdk import get_layer

        if layer:
            layer, texttype = get_layer(layer)
        else:
            texttype = None
        return self._cell.get_labels(
            apply_repetitions=apply_repetitions,
            depth=depth,
            layer=layer,
            texttype=texttype,
        )

    def remove_labels(
        self, apply_repetitions=True, depth: Optional[int] = None, layer=None
    ) -> None:
        labels = self.get_labels(
            apply_repetitions=apply_repetitions, depth=depth, layer=layer
        )
        self._cell.remove(*labels)

    # Deprecated
    def get_info(self):
        """Gathers the .info dictionaries from every sub-Component and returns them in a list.

        Args:
            depth: int or None
                If not None, defines from how many reference levels to
                retrieve Ports from.

        Returns:
            list of dictionaries
                List of the ".info" property dictionaries from all sub-Components
        """
        D_list = self.get_dependencies(recursive=True)
        return [D.info.copy() for D in D_list]

    def remap_layers(
        self, layermap, include_labels: bool = True, include_paths: bool = True
    ):
        """Moves all polygons in the Component from one layer to another according to the layermap argument.

        Args:
            layermap: Dictionary of values in format {layer_from : layer_to}.
            include_labels: Selects whether to move Labels along with polygons.
            include_paths: Selects whether to move Paths along with polygons.
        """
        layermap = {_parse_layer(k): _parse_layer(v) for k, v in layermap.items()}

        all_D = list(self.get_dependencies(True))
        all_D.append(self)
        for D in all_D:
            for p in D.polygons:
                layer = (p.layer, p.datatype)
                if layer in layermap:
                    new_layer = layermap[layer]
                    p.layer = new_layer[0]
                    p.datatype = new_layer[1]
            if include_labels:
                for label in D.labels:
                    original_layer = (label.layer, label.texttype)
                    original_layer = _parse_layer(original_layer)
                    if original_layer in layermap:
                        new_layer = layermap[original_layer]
                        label.layer = new_layer[0]
                        label.texttype = new_layer[1]

            if include_paths:
                for path in D.paths:
                    for layer, datatype in zip(path.layers, path.datatypes):
                        original_layer = (layer, datatype)
                        original_layer = _parse_layer(original_layer)
                        if original_layer in layermap:
                            new_layer = layermap[original_layer]
                            path.layer = new_layer[0]
                            path.datatype = new_layer[1]
        return self


def copy(D: Component) -> Component:
    """Returns a Component copy.

    Args:
        D: component to copy.
    """
    D_copy = Component()
    D_copy.info = D.info
    # D_copy._cell = D._cell.copy(name=D_copy.name)

    for ref in D.references:
        new_ref = ComponentReference(
            component=ref.parent,
            columns=ref.columns,
            rows=ref.rows,
            spacing=ref.spacing,
            origin=ref.origin,
            rotation=ref.rotation,
            magnification=ref.magnification,
            x_reflection=ref.x_reflection,
        )
        # new_ref.name = ref.name if hasattr(ref, "name") else ref.parent.name
        new_ref.owner = D_copy
        D_copy.add(new_ref)

    for port in D.ports.values():
        D_copy.add_port(port=port)
    for poly in D.polygons:
        D_copy.add_polygon(poly)
    for path in D.paths:
        D_copy.add(path)
    for label in D.labels:
        D_copy.add_label(
            text=label.text,
            position=label.origin,
            layer=(label.layer, label.texttype),
        )
    return D_copy


def test_get_layers() -> Component:
    import gdsfactory as gf

    c = gf.components.straight(
        length=10,
        width=0.5,
        layer=(2, 0),
        bbox_layers=[(111, 0)],
        bbox_offsets=[3],
        with_bbox=True,
        cladding_layers=None,
        add_pins=None,
        add_bbox=None,
    )
    assert c.get_layers() == {(2, 0), (111, 0)}, c.get_layers()
    c = c.remove_layers([(111, 0)])
    assert c.get_layers() == {(2, 0)}, c.get_layers()
    return c


def _filter_polys(polygons, layers_excl):
    return [
        p
        for p, l, d in zip(polygons.polygons, polygons.layers, polygons.datatypes)
        if (l, d) not in layers_excl
    ]


def recurse_structures(
    component: Component,
    ignore_components_prefix: Optional[List[str]] = None,
    ignore_functions_prefix: Optional[List[str]] = None,
) -> Dict[str, Any]:
    """Recurse component and components references recursively.

    Args:
        component: component to recurse.
        ignore_components_prefix: list of prefix to ignore.
        ignore_functions_prefix: list of prefix to ignore.
    """
    ignore_functions_prefix = ignore_functions_prefix or []
    ignore_components_prefix = ignore_components_prefix or []

    if (
        hasattr(component, "function_name")
        and component.function_name in ignore_functions_prefix
    ):
        return {}

    if hasattr(component, "name") and any(
        component.name.startswith(i) for i in ignore_components_prefix
    ):
        return {}

    output = {component.name: dict(component.settings)}
    for reference in component.references:
        if (
            isinstance(reference, ComponentReference)
            and reference.ref_cell.name not in output
        ):
            output.update(recurse_structures(reference.ref_cell))

    return output


def test_same_uid() -> None:
    import gdsfactory as gf

    c = Component()
    c << gf.components.rectangle()
    c << gf.components.rectangle()

    r1 = c.references[0].parent
    r2 = c.references[1].parent

    assert r1.uid == r2.uid, f"{r1.uid} must equal {r2.uid}"


def test_netlist_simple() -> None:
    import gdsfactory as gf

    c = gf.Component()
    c1 = c << gf.components.straight(length=1, width=2)
    c2 = c << gf.components.straight(length=2, width=2)
    c2.connect(port="o1", destination=c1.ports["o2"])
    c.add_port("o1", port=c1.ports["o1"])
    c.add_port("o2", port=c2.ports["o2"])
    netlist = c.get_netlist()
    # print(netlist.pretty())
    assert len(netlist["instances"]) == 2


def test_netlist_simple_width_mismatch_throws_error() -> None:
    import pytest

    import gdsfactory as gf

    c = gf.Component()
    c1 = c << gf.components.straight(length=1, width=1)
    c2 = c << gf.components.straight(length=2, width=2)
    c2.connect(port="o1", destination=c1.ports["o2"])
    c.add_port("o1", port=c1.ports["o1"])
    c.add_port("o2", port=c2.ports["o2"])
    with pytest.raises(ValueError):
        c.get_netlist()


def test_netlist_complex() -> None:
    import gdsfactory as gf

    c = gf.components.mzi_arms()
    netlist = c.get_netlist()
    # print(netlist.pretty())
    assert len(netlist["instances"]) == 4, len(netlist["instances"])


def test_extract() -> None:
    import gdsfactory as gf

    c = gf.components.straight(
        length=10,
        width=0.5,
        bbox_layers=[gf.LAYER.WGCLAD],
        bbox_offsets=[3],
        with_bbox=True,
        cladding_layers=None,
        add_pins=None,
        add_bbox=None,
    )
    c2 = c.extract(layers=[gf.LAYER.WGCLAD])

    assert len(c.polygons) == 2, len(c.polygons)
    assert len(c2.polygons) == 1, len(c2.polygons)
    return c2


def hash_file(filepath):
    md5 = hashlib.md5()
    md5.update(filepath.read_bytes())
    return md5.hexdigest()


def test_bbox_reference():
    import gdsfactory as gf

    c = gf.Component("component_with_offgrid_polygons")
    c1 = c << gf.components.rectangle(size=(1.5e-3, 1.5e-3), port_type=None)
    c2 = c << gf.components.rectangle(size=(1.5e-3, 1.5e-3), port_type=None)
    c2.xmin = c1.xmax

    assert c2.xsize == 2e-3
    return c2


def test_bbox_component() -> None:
    import gdsfactory as gf

    c = gf.components.rectangle(size=(1.5e-3, 1.5e-3), port_type=None)
    assert c.xsize == 2e-3


def test_remap_layers() -> None:
    import gdsfactory as gf

    c = gf.components.straight(layer=(2, 0))
    remap = c.remap_layers(layermap={(2, 0): gf.LAYER.WGN})
    assert remap.hash_geometry() == "1c12fcddd61dc167c80c847abe371b3f8af84a1b"


def test_remove_labels() -> None:
    import gdsfactory as gf

    c = gf.c.straight()
    c.remove_labels(depth=0)

    assert len(c.labels) == 0


def test_import_gds_settings():
    import gdsfactory as gf

    c = gf.components.mzi()
    gdspath = c.write_gds_with_metadata()
    c2 = gf.import_gds(gdspath, name="mzi_sample")
    c3 = gf.routing.add_fiber_single(c2)
    assert c3



    # c = gf.c.straight()
    # c.remove_labels(depth=0)
    # print(c.labels)

    # c = gf.components.straight(layer=(2, 0))
    # remap = c.remap_layers(layermap={(2, 0): gf.LAYER.WGN})
    # remap.show()
    # c = test_extract()
    # c.show()

    # test_get_layers()
    # test_netlist_simple_width_mismatch_throws_error()

    # c = Component("parent")
    # c2 = Component("child")
    # length = 10
    # width = 0.5
    # layer = (1, 0)
    # c2.add_polygon([(0, 0), (length, 0), (length, width), (0, width)], layer=layer)
    # c2.add_polygon([(0, 0), (length, 0), (length, width), (0, width)], layer=(2, 0))

    # c << c2
    # c.show()

    # length = 10
    # width = 0.5
    # layer = (1, 0)
    # c.add_polygon([(0, 0), (length, 0), (length, width), (0, width)], layer=layer)

    # c = gf.components.mzi()
    # c2 = c.mirror()
    # print(c2.info)
    # c = gf.c.mzi()
    # c.hash_geometry()
    # print(c.get_polygons(by_spec=True))
    # c.show(show_ports=True)
    # c.show()<|MERGE_RESOLUTION|>--- conflicted
+++ resolved
@@ -143,10 +143,7 @@
         self._reference_names_counter = Counter()
         self._reference_names_used = set()
         self._named_references = {}
-<<<<<<< HEAD
-=======
         self._references = []
->>>>>>> 9da53972
 
         self.ports = {}
 
