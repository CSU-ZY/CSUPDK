from __future__ import annotations

import gdsfactory as gf
from gdsfactory.component import Component
from gdsfactory.components.bend_circular import bend_circular
from gdsfactory.components.straight import straight
from gdsfactory.cross_section import strip
from gdsfactory.typings import ComponentSpec, CrossSectionSpec


@gf.cell
def ring_crow(
    gaps: list[float] = [0.2] * 4,
    radius: list[float] = [10.0] * 3,
    input_straight_cross_section: CrossSectionSpec = strip,
    output_straight_cross_section: CrossSectionSpec = strip,
    bends: list[ComponentSpec] = [bend_circular] * 3,
    ring_cross_sections: list[CrossSectionSpec] = [strip] * 3,
<<<<<<< HEAD
    length_x: float = 0, 
    lengths_y: list[float] = [0] * 3,
=======
    length_x: float = 0,
    lengths_y: float = [0] * 3,
>>>>>>> b9874b1e
) -> Component:
    """Coupled ring resonators.

    Args:
        gap: gap between for coupler.
        radius: for the bend and coupler.
        length_x: ring coupler length.
        length_y: vertical straight length.
        coupler: ring coupler spec.
        straight: straight spec.
        bend: bend spec.
        cross_section: cross_section spec.
        kwargs: cross_section settings.

    .. code::

         --==ct==-- gap[N-1]
          |      |
          sl     sr ring[N-1]
          |      |
         --==cb==-- gap[N-2]

             .
             .
             .

         --==ct==--
          |      |
          sl     sr lengths_y[1], ring[1]
          |      |
         --==cb==-- gap[1]

         --==ct==--
          |      |
          sl     sr lengths_y[0], ring[0]
          |      |
         --==cb==-- gap[0]

          length_x
    """
    c = Component()

    # Input bus
    input_straight = gf.get_component(
        straight,
        length=2 * radius[0] + length_x,
        cross_section=input_straight_cross_section,
    )
    input_straight_cross_section = gf.get_cross_section(input_straight_cross_section)
    input_straight_width = input_straight_cross_section.width

    input_straight_waveguide = c.add_ref(input_straight).movex(-radius[0])
    c.add_port(name="o1", port=input_straight_waveguide.ports["o1"])
    c.add_port(name="o2", port=input_straight_waveguide.ports["o2"])

    # Cascade rings
    cum_y_dist = input_straight_width / 2

    for index, (gap, r, bend, cross_section, length_y) in enumerate(
        zip(gaps, radius, bends, ring_cross_sections, lengths_y)
    ):
        gap = gf.snap.snap_to_grid(gap, grid_factor=2)
        ring = Component(f"ring{index}")

        bend_c = gf.get_component(bend, radius=r, cross_section=cross_section)
        xs = gf.get_cross_section(cross_section)
        bend_width = xs.width
        bend1 = ring.add_ref(bend_c, alias=f"bot_right_bend_ring_{index}")
        bend2 = ring.add_ref(bend_c, alias=f"top_right_bend_ring_{index}")
        bend3 = ring.add_ref(bend_c, alias=f"top_left_bend_ring_{index}")
        bend4 = ring.add_ref(bend_c, alias=f"bot_left_bend_ring_{index}")

        straight_hor_c = gf.get_component(
            straight, length=length_x, cross_section=cross_section
        )
        straight_ver_c = gf.get_component(
            straight, length=length_y, cross_section=cross_section
        )
        straight_hor1 = ring.add_ref(
            straight_hor_c, alias=f"bot_hor_waveguide_ring_{index}"
        )
        straight_hor2 = ring.add_ref(
            straight_hor_c, alias=f"top_hor_waveguide_ring_{index}"
        )
        straight_ver1 = ring.add_ref(
            straight_ver_c, alias=f"right_ver_waveguide_ring_{index}"
        )
        straight_ver2 = ring.add_ref(
            straight_ver_c, alias=f"left_ver_waveguide_ring_{index}"
        )

        bend1.connect("o1", straight_hor1.ports["o2"])
        straight_ver1.connect("o1", bend1.ports["o2"])
        bend2.connect("o1", straight_ver1.ports["o2"])
        straight_hor2.connect("o1", bend2.ports["o2"])
        bend3.connect("o1", straight_hor2.ports["o2"])
        straight_ver2.connect("o1", bend3.ports["o2"])
        bend4.connect("o1", straight_ver2.ports["o2"])

        ring_ref = c.add_ref(ring)
        ring_ref.movey(cum_y_dist + gap + bend_width / 2)
        c.absorb(ring_ref)
        cum_y_dist += gap + bend_width + 2 * r + length_y

    # Output bus
    output_straight = gf.get_component(
        straight,
        length=2 * radius[-1] + length_x,
        cross_section=output_straight_cross_section,
    )
    output_straight_width = output_straight_cross_section().width
    output_straight_waveguide = (
        c.add_ref(output_straight)
        .movey(cum_y_dist + gaps[-1] + output_straight_width / 2)
        .movex(-radius[-1])
    )
    c.add_port(name="o3", port=output_straight_waveguide.ports["o1"])
    c.add_port(name="o4", port=output_straight_waveguide.ports["o2"])
    return c


if __name__ == "__main__":
    c = ring_crow(
        input_straight_cross_section="xs_rc",
        ring_cross_sections=["xs_rc", "xs_sc", "xs_rc"],
    )
    # c = ring_crow(gaps = [0.3, 0.4, 0.5, 0.2],
    #     radius = [20.0, 5.0, 15.0],
    #     input_straight_cross_section = strip,
    #     output_straight_cross_section = strip,
    #     bends = [bend_circular] * 3,
    #     ring_cross_sections = [strip] * 3,
    # )

    c.show(show_ports=True, show_subports=False)<|MERGE_RESOLUTION|>--- conflicted
+++ resolved
@@ -16,13 +16,8 @@
     output_straight_cross_section: CrossSectionSpec = strip,
     bends: list[ComponentSpec] = [bend_circular] * 3,
     ring_cross_sections: list[CrossSectionSpec] = [strip] * 3,
-<<<<<<< HEAD
     length_x: float = 0, 
     lengths_y: list[float] = [0] * 3,
-=======
-    length_x: float = 0,
-    lengths_y: float = [0] * 3,
->>>>>>> b9874b1e
 ) -> Component:
     """Coupled ring resonators.
 
